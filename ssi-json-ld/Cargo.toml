[package]
name = "ssi-json-ld"
version = "0.2.2"
edition = "2021"
authors = ["Spruce Systems, Inc."]
license = "Apache-2.0"
description = "Implementation of JSON-LD algorithms for the ssi library."
repository = "https://github.com/spruceid/ssi/"
documentation = "https://docs.rs/ssi-json-ld/"

[dependencies]
thiserror = "1.0"
async-std = { version = "1.9", features = ["attributes"] }
json-ld = "0.12.1"
iref = "^2.0.3"
static-iref = "2"
rdf-types = "0.12.15"
locspan = "0.7.13"
json-syntax = "0.9"
futures = "0.3"
lazy_static = "1.4"
combination = "0.1"
grdf = "0.16.2"
<<<<<<< HEAD
hex = "0.4"
ssi-contexts = { version = "0.1.3", path = "../contexts/" }
=======
ssi-contexts = { version = "0.1.5", path = "../contexts/" }
>>>>>>> 976e2607
ssi-crypto = { path = "../ssi-crypto", version = "0.1" }

[dev-dependencies]
difference = "2.0"
nquads-syntax = "0.10.0"
serde_json = "1.0.95"
tokio = { version = "1.27.0", features = ["rt", "macros"] }<|MERGE_RESOLUTION|>--- conflicted
+++ resolved
@@ -21,12 +21,8 @@
 lazy_static = "1.4"
 combination = "0.1"
 grdf = "0.16.2"
-<<<<<<< HEAD
 hex = "0.4"
-ssi-contexts = { version = "0.1.3", path = "../contexts/" }
-=======
 ssi-contexts = { version = "0.1.5", path = "../contexts/" }
->>>>>>> 976e2607
 ssi-crypto = { path = "../ssi-crypto", version = "0.1" }
 
 [dev-dependencies]
