use std::collections::HashMap as Map;
use std::convert::{TryFrom, TryInto};
use std::str::FromStr;

pub mod error;
pub use error::Error;
mod cacao;
pub mod revocation;

use cacao::BindingDelegation;
use serde_with::{formats::PreferMany, serde_as, OneOrMany as SerdeWithOneOrMany};
pub use ssi_core::{one_or_many::OneOrMany, uri::URI};
use ssi_dids::did_resolve::{resolve_key, DIDResolver};
pub use ssi_dids::VerificationRelationship as ProofPurpose;
use ssi_json_ld::parse_ld_context;
use ssi_json_ld::{json_to_dataset, rdf::DataSet, ContextLoader};
use ssi_jwk::{JWTKeys, JWK};
use ssi_jws::Header;
pub use ssi_jwt::NumericDate;
use ssi_ldp::{
    assert_local, Check, Error as LdpError, LinkedDataDocument, LinkedDataProofs, Proof,
    ProofPreparation,
};
pub use ssi_ldp::{Context, LinkedDataProofOptions, VerificationResult};

use async_trait::async_trait;
use chrono::{prelude::*, LocalResult};
use serde::{Deserialize, Serialize};
use serde_json::Value;

// ********************************************
// * Data Structures for Verifiable Credentials
// * W3C Editor's Draft 15 January 2020
// * https://w3c.github.io/vc-data-model/
// ********************************************
// @TODO items:
// - implement HS256 and ES256 (RFC 7518) for JWT
// - more complete URI checking
// - decode Presentation from JWT
// - ensure refreshService id and credentialStatus id are URLs
// - Decode JWT VC embedded in VP
// - Look up keys for verify from a set or store, or using verificationMethod
// - Fetch contexts, to support arbitrary VC and LD-Proof properties
// - Support normalization of arbitrary JSON-LD
// - Support more LD-proof types

pub const DEFAULT_CONTEXT: &str = "https://www.w3.org/2018/credentials/v1";
pub const DEFAULT_CONTEXT_V2: &str = "https://www.w3.org/ns/credentials/v2";

// work around https://github.com/w3c/vc-test-suite/issues/103
pub const ALT_DEFAULT_CONTEXT: &str = "https://w3.org/2018/credentials/v1";

#[serde_as]
#[derive(Debug, Serialize, Deserialize, Clone, PartialEq)]
#[serde(rename_all = "camelCase")]
pub struct Credential {
    #[serde(rename = "@context")]
    pub context: Contexts,
    #[serde(skip_serializing_if = "Option::is_none")]
    pub id: Option<StringOrURI>,
    #[serde(rename = "type")]
    pub type_: OneOrMany<String>,
    pub credential_subject: OneOrMany<CredentialSubject>,
    #[serde(skip_serializing_if = "Option::is_none")]
    pub issuer: Option<Issuer>,
    #[serde(skip_serializing_if = "Option::is_none")]
    pub issuance_date: Option<VCDateTime>,
    // This field is populated only when using
    // embedded proofs such as LD-PROOF
    //   https://w3c-ccg.github.io/ld-proofs/
    #[serde(skip_serializing_if = "Option::is_none")]
    pub proof: Option<OneOrMany<Proof>>,
    #[serde(skip_serializing_if = "Option::is_none")]
    pub expiration_date: Option<VCDateTime>,
    #[serde(skip_serializing_if = "Option::is_none")]
    pub credential_status: Option<Status>,
    #[serde(skip_serializing_if = "Option::is_none")]
    #[serde_as(deserialize_as = "Option<SerdeWithOneOrMany<_, PreferMany>>")]
    pub terms_of_use: Option<Vec<TermsOfUse>>,
    #[serde(skip_serializing_if = "Option::is_none")]
    pub evidence: Option<OneOrMany<Evidence>>,
    #[serde(skip_serializing_if = "Option::is_none")]
    pub credential_schema: Option<OneOrMany<Schema>>,
    #[serde(skip_serializing_if = "Option::is_none")]
    pub refresh_service: Option<OneOrMany<RefreshService>>,
    #[serde(skip_serializing_if = "Option::is_none")]
    #[serde(flatten)]
    pub property_set: Option<Map<String, Value>>,
}

/// RFC3339 date-time as used in VC Data Model
/// <https://www.w3.org/TR/vc-data-model/#issuance-date>
/// <https://www.w3.org/TR/vc-data-model/#expiration>
#[derive(Debug, Serialize, Deserialize, Clone, PartialEq)]
#[serde(rename_all = "camelCase")]
#[serde(try_from = "String")]
#[serde(into = "String")]
pub struct VCDateTime {
    /// The date-time
    date_time: DateTime<FixedOffset>,
    /// Whether to use "Z" or "+00:00" when formatting the date-time in UTC
    use_z: bool,
}

#[derive(Debug, Serialize, Deserialize, Clone, PartialEq)]
#[serde(untagged)]
#[serde(try_from = "OneOrMany<Context>")]
pub enum Contexts {
    One(Context),
    Many(Vec<Context>),
}

#[derive(Debug, Serialize, Deserialize, Clone, PartialEq)]
#[serde(rename_all = "camelCase")]
pub struct CredentialSubject {
    #[serde(skip_serializing_if = "Option::is_none")]
    pub id: Option<URI>,
    #[serde(skip_serializing_if = "Option::is_none")]
    #[serde(flatten)]
    pub property_set: Option<Map<String, Value>>,
}

impl CredentialSubject {
    /// Check if the credential subject is empty
    ///
    /// An empty credential subject (containing no properties, not even an id property) is
    /// considered invalid, as the VC Data Model defines the value of the
    /// [credentialSubject](https://www.w3.org/TR/vc-data-model/#credential-subject) property as
    /// "a set of objects that contain one or more properties [...]"
    pub fn is_empty(&self) -> bool {
        self.id.is_none()
            && match self.property_set {
                Some(ref ps) => ps.is_empty(),
                None => true,
            }
    }
}

#[derive(Debug, Serialize, Deserialize, Clone, PartialEq)]
#[serde(untagged)]
pub enum Issuer {
    URI(URI),
    Object(ObjectWithId),
}

impl Issuer {
    /// Return this issuer's id URI
    pub fn get_id(&self) -> String {
        match self {
            Self::URI(uri) => uri.to_string(),
            Self::Object(object_with_id) => object_with_id.id.to_string(),
        }
    }
    pub fn get_id_ref(&self) -> &str {
        match self {
            Self::URI(uri) => uri.as_str(),
            Self::Object(object_with_id) => object_with_id.id.as_str(),
        }
    }
}

#[derive(Debug, Serialize, Deserialize, Clone, PartialEq)]
#[serde(rename_all = "camelCase")]
pub struct ObjectWithId {
    pub id: URI,
    #[serde(skip_serializing_if = "Option::is_none")]
    #[serde(flatten)]
    pub property_set: Option<Map<String, Value>>,
}

#[derive(Debug, Serialize, Deserialize, Clone, PartialEq)]
#[serde(rename_all = "camelCase")]
pub struct TermsOfUse {
    #[serde(skip_serializing_if = "Option::is_none")]
    pub id: Option<URI>,
    #[serde(rename = "type")]
    pub type_: String,
    #[serde(flatten)]
    pub property_set: Option<Map<String, Value>>,
}

#[derive(Debug, Serialize, Deserialize, Clone, PartialEq)]
#[serde(rename_all = "camelCase")]
pub struct Evidence {
    #[serde(skip_serializing_if = "Option::is_none")]
    pub id: Option<String>,
    #[serde(rename = "type")]
    pub type_: Vec<String>,
    #[serde(flatten)]
    pub property_set: Option<Map<String, Value>>,
}

#[derive(Debug, Serialize, Deserialize, Clone, PartialEq)]
#[serde(rename_all = "camelCase")]
pub struct Status {
    pub id: URI,
    #[serde(rename = "type")]
    pub type_: String,
    #[serde(skip_serializing_if = "Option::is_none")]
    #[serde(flatten)]
    pub property_set: Option<Map<String, Value>>,
}

#[derive(Debug, Serialize, Deserialize, Clone)]
#[serde(tag = "type")]
pub enum CheckableStatus {
    RevocationList2020Status(revocation::RevocationList2020Status),
    StatusList2021Entry(revocation::StatusList2021Entry),
}

#[cfg_attr(target_arch = "wasm32", async_trait(?Send))]
#[cfg_attr(not(target_arch = "wasm32"), async_trait)]
pub trait CredentialStatus: Sync {
    async fn check(
        &self,
        credential: &Credential,
        resolver: &dyn DIDResolver,
        context_loader: &mut ContextLoader,
    ) -> VerificationResult;
}

#[derive(Debug, Serialize, Deserialize, Clone, PartialEq)]
#[serde(rename_all = "camelCase")]
pub struct Schema {
    pub id: URI,
    #[serde(rename = "type")]
    pub type_: String,
    #[serde(flatten)]
    pub property_set: Option<Map<String, Value>>,
}

#[derive(Debug, Serialize, Deserialize, Clone, PartialEq)]
#[serde(rename_all = "camelCase")]
pub struct RefreshService {
    pub id: URI,
    #[serde(rename = "type")]
    pub type_: String,
    #[serde(flatten)]
    pub property_set: Option<Map<String, Value>>,
}

#[derive(Debug, Serialize, Deserialize, Clone, PartialEq)]
#[serde(rename_all = "camelCase")]
pub struct Presentation {
    #[serde(rename = "@context")]
    pub context: Contexts,
    #[serde(skip_serializing_if = "Option::is_none")]
    pub id: Option<StringOrURI>,
    #[serde(rename = "type")]
    pub type_: OneOrMany<String>,
    #[serde(skip_serializing_if = "Option::is_none")]
    pub verifiable_credential: Option<OneOrMany<CredentialOrJWT>>,
    // This field is populated only when using
    // embedded proofs such as LD-PROOF
    //   https://w3c-ccg.github.io/ld-proofs/
    #[serde(skip_serializing_if = "Option::is_none")]
    pub proof: Option<OneOrMany<Proof>>,
    #[serde(skip_serializing_if = "Option::is_none")]
    pub holder: Option<URI>,
    #[serde(skip_serializing_if = "Option::is_none")]
    pub holder_binding: Option<OneOrMany<HolderBinding>>,
    #[serde(skip_serializing_if = "Option::is_none")]
    #[serde(flatten)]
    pub property_set: Option<Map<String, Value>>,
}

#[derive(Debug, Serialize, Deserialize, Clone, PartialEq)]
#[serde(tag = "type")]
pub enum HolderBinding {
    #[cfg(test)]
    ExampleHolderBinding2022 {
        to: URI,
        from: String,
        // proof: String,
    },
    #[serde(rename_all = "camelCase")]
    CacaoDelegationHolderBinding2022 { cacao_delegation: BindingDelegation },
    #[serde(other)]
    Unknown,
}

#[derive(Debug, Serialize, Deserialize, Clone, PartialEq)]
#[serde(untagged)]
#[allow(clippy::large_enum_variant)]
pub enum CredentialOrJWT {
    Credential(Credential),
    JWT(String),
}

#[derive(Debug, Serialize, Deserialize, Clone, PartialEq, Eq)]
#[serde(untagged)]
#[serde(try_from = "String")]
pub enum StringOrURI {
    String(String),
    URI(URI),
}

#[derive(Debug, Serialize, Deserialize, Clone, Default)]
#[non_exhaustive]
pub struct JWTClaims {
    #[serde(skip_serializing_if = "Option::is_none")]
    #[serde(rename = "exp")]
    pub expiration_time: Option<NumericDate>,
    #[serde(skip_serializing_if = "Option::is_none")]
    #[serde(rename = "iat")]
    pub issuance_date: Option<NumericDate>,
    #[serde(skip_serializing_if = "Option::is_none")]
    #[serde(rename = "iss")]
    pub issuer: Option<StringOrURI>,
    #[serde(skip_serializing_if = "Option::is_none")]
    #[serde(rename = "nbf")]
    pub not_before: Option<NumericDate>,
    #[serde(skip_serializing_if = "Option::is_none")]
    #[serde(rename = "jti")]
    pub jwt_id: Option<String>,
    #[serde(skip_serializing_if = "Option::is_none")]
    #[serde(rename = "sub")]
    pub subject: Option<StringOrURI>,
    #[serde(skip_serializing_if = "Option::is_none")]
    #[serde(rename = "aud")]
    pub audience: Option<OneOrMany<StringOrURI>>,
    #[serde(skip_serializing_if = "Option::is_none")]
    #[serde(rename = "vc")]
    pub verifiable_credential: Option<Credential>,
    #[serde(skip_serializing_if = "Option::is_none")]
    #[serde(rename = "vp")]
    pub verifiable_presentation: Option<Presentation>,
    #[serde(skip_serializing_if = "Option::is_none")]
    pub nonce: Option<String>,
    #[serde(skip_serializing_if = "Option::is_none")]
    #[serde(flatten)]
    pub property_set: Option<Map<String, Value>>,
}

impl TryFrom<OneOrMany<Context>> for Contexts {
    type Error = LdpError;
    fn try_from(context: OneOrMany<Context>) -> Result<Self, Self::Error> {
        let first_uri = match context.first() {
            None => return Err(LdpError::MissingContext),
            Some(Context::URI(URI::String(uri))) => uri,
            Some(Context::Object(_)) => return Err(LdpError::InvalidContext),
        };
        if ![DEFAULT_CONTEXT, DEFAULT_CONTEXT_V2, ALT_DEFAULT_CONTEXT].contains(&first_uri.as_str())
        {
            return Err(LdpError::InvalidContext);
        }
        Ok(match context {
            OneOrMany::One(context) => Contexts::One(context),
            OneOrMany::Many(contexts) => Contexts::Many(contexts),
        })
    }
}

impl From<Contexts> for OneOrMany<Context> {
    fn from(contexts: Contexts) -> OneOrMany<Context> {
        match contexts {
            Contexts::One(context) => OneOrMany::One(context),
            Contexts::Many(contexts) => OneOrMany::Many(contexts),
        }
    }
}

impl Contexts {
    /// Check if the contexts contains the given URI.
    pub fn contains_uri(&self, uri: &str) -> bool {
        match self {
            Self::One(context) => {
                if let Context::URI(URI::String(context_uri)) = context {
                    if context_uri == uri {
                        return true;
                    }
                }
            }
            Self::Many(contexts) => {
                for context in contexts {
                    if let Context::URI(URI::String(context_uri)) = context {
                        if context_uri == uri {
                            return true;
                        }
                    }
                }
            }
        }
        false
    }
}

impl TryFrom<String> for StringOrURI {
    type Error = Error;
    fn try_from(string: String) -> Result<Self, Self::Error> {
        if string.contains(':') {
            let uri = URI::try_from(string)?;
            Ok(Self::URI(uri))
        } else {
            Ok(Self::String(string))
        }
    }
}
impl TryFrom<&str> for StringOrURI {
    type Error = Error;
    fn try_from(string: &str) -> Result<Self, Self::Error> {
        string.to_string().try_into()
    }
}

impl From<URI> for StringOrURI {
    fn from(uri: URI) -> Self {
        StringOrURI::URI(uri)
    }
}

impl From<StringOrURI> for String {
    fn from(id: StringOrURI) -> Self {
        match id {
            StringOrURI::URI(uri) => uri.into(),
            StringOrURI::String(s) => s,
        }
    }
}

impl StringOrURI {
    fn as_str(&self) -> &str {
        match self {
            StringOrURI::URI(URI::String(string)) => string.as_str(),
            StringOrURI::String(string) => string.as_str(),
        }
    }
}

impl FromStr for VCDateTime {
    type Err = chrono::format::ParseError;
    fn from_str(date_time: &str) -> Result<Self, Self::Err> {
        let use_z = date_time.ends_with('Z');
        let date_time = DateTime::parse_from_rfc3339(date_time)?;
        Ok(VCDateTime { date_time, use_z })
    }
}

impl TryFrom<String> for VCDateTime {
    type Error = chrono::format::ParseError;
    fn try_from(date_time: String) -> Result<Self, Self::Error> {
        Self::from_str(&date_time)
    }
}

impl From<VCDateTime> for String {
    fn from(z_date_time: VCDateTime) -> String {
        let VCDateTime { date_time, use_z } = z_date_time;
        date_time.to_rfc3339_opts(chrono::SecondsFormat::AutoSi, use_z)
    }
}

impl<Tz: chrono::TimeZone> From<DateTime<Tz>> for VCDateTime
where
    chrono::DateTime<chrono::FixedOffset>: From<chrono::DateTime<Tz>>,
{
    fn from(date_time: DateTime<Tz>) -> Self {
        Self {
            date_time: date_time.into(),
            use_z: true,
        }
    }
}

impl<Tz: chrono::TimeZone> From<VCDateTime> for DateTime<Tz>
where
    chrono::DateTime<Tz>: From<chrono::DateTime<chrono::FixedOffset>>,
{
    fn from(vc_date_time: VCDateTime) -> Self {
        Self::from(vc_date_time.date_time)
    }
}

pub fn base64_encode_json<T: Serialize>(object: &T) -> Result<String, Error> {
    let json = serde_json::to_string(&object)?;
    Ok(base64::encode_config(json, base64::URL_SAFE_NO_PAD))
}

#[deprecated = "deprecated in favor of Credential::generate_jwt and Presentation::generate_jwt"]
fn jwt_encode(claims: &JWTClaims, keys: &JWTKeys) -> Result<String, Error> {
    let jwk: &JWK = if let Some(rs256_key) = &keys.rs256_private_key {
        rs256_key
    } else if let Some(es256k_key) = &keys.es256k_private_key {
        es256k_key
    } else {
        return Err(Error::LDP(LdpError::MissingKey));
    };
    let algorithm = jwk
        .get_algorithm()
        .ok_or(Error::LDP(LdpError::MissingAlgorithm))?;
    Ok(ssi_jwt::encode_sign(algorithm, claims, jwk)?)
}

impl Credential {
    pub fn from_json(s: &str) -> Result<Self, Error> {
        let vp: Self = serde_json::from_str(s)?;
        vp.validate()?;
        Ok(vp)
    }

    pub fn from_json_unsigned(s: &str) -> Result<Self, Error> {
        let vp: Self = serde_json::from_str(s)?;
        vp.validate_unsigned()?;
        Ok(vp)
    }

    #[deprecated(note = "Use decode_verify_jwt")]
    pub fn from_jwt_keys(jwt: &str, keys: &JWTKeys) -> Result<Self, Error> {
        let jwk: &JWK = if let Some(rs256_key) = &keys.rs256_private_key {
            rs256_key
        } else if keys.es256k_private_key.is_some() {
            return Err(Error::JWS(ssi_jws::Error::AlgorithmNotImplemented));
        } else {
            return Err(Error::LDP(LdpError::MissingKey));
        };
        Credential::from_jwt(jwt, jwk)
    }

    pub fn from_jwt(jwt: &str, key: &JWK) -> Result<Self, Error> {
        let token_data: JWTClaims = ssi_jwt::decode_verify(jwt, key)?;
        Self::from_jwt_claims(token_data)
    }

    pub fn from_jwt_unsigned(jwt: &str) -> Result<Self, Error> {
        let token_data: JWTClaims = ssi_jwt::decode_unverified(jwt)?;
        let vc = Self::from_jwt_claims(token_data)?;
        vc.validate_unsigned()?;
        Ok(vc)
    }

    pub(crate) fn from_jwt_unsigned_embedded(jwt: &str) -> Result<Self, Error> {
        let token_data: JWTClaims = ssi_jwt::decode_unverified(jwt)?;
        let vc = Self::from_jwt_claims(token_data)?;
        vc.validate_unsigned_embedded()?;
        Ok(vc)
    }

    pub fn from_jwt_claims(claims: JWTClaims) -> Result<Self, Error> {
        let mut vc = match claims.verifiable_credential {
            Some(vc) => vc,
            None => return Err(Error::MissingCredential),
        };
        if let Some(exp) = claims.expiration_time {
            let exp_date_time: LocalResult<DateTime<Utc>> = exp.into();
            vc.expiration_date = exp_date_time.latest().map(|time| VCDateTime {
                date_time: time.into(),
                use_z: true,
            });
        }
        if let Some(iss) = claims.issuer {
            if let StringOrURI::URI(issuer_uri) = iss {
                if let Some(Issuer::Object(ref mut issuer)) = vc.issuer {
                    issuer.id = issuer_uri;
                } else {
                    vc.issuer = Some(Issuer::URI(issuer_uri));
                }
            } else {
                return Err(Error::InvalidIssuer);
            }
        }
        if let Some(iat) = claims.issuance_date {
            let iat_date_time: LocalResult<DateTime<Utc>> = iat.into();
            if let Some(time) = iat_date_time.latest() {
                vc.issuance_date = Some(VCDateTime {
                    date_time: time.into(),
                    use_z: true,
                })
            }
        } else if let Some(nbf) = claims.not_before {
            let nbf_date_time: LocalResult<DateTime<Utc>> = nbf.into();
            if let Some(time) = nbf_date_time.latest() {
                vc.issuance_date = Some(VCDateTime {
                    date_time: time.into(),
                    use_z: true,
                });
            } else {
                return Err(Error::TimeError);
            }
        }
        if let Some(sub) = claims.subject {
            if let StringOrURI::URI(sub_uri) = sub {
                if let Some(ref mut subject) = vc.credential_subject.to_single_mut() {
                    subject.id = Some(sub_uri);
                } else {
                    return Err(Error::InvalidSubject);
                }
            } else {
                return Err(Error::InvalidSubject);
            }
        }
        if let Some(id) = claims.jwt_id {
            vc.id = Some(id.try_into()?);
        }
        Ok(vc)
    }

    pub fn to_jwt_claims(&self) -> Result<JWTClaims, Error> {
        let subject_opt = self.credential_subject.to_single();

        let subject = match subject_opt {
            Some(subject) => subject
                .id
                .as_ref()
                .map(|id| StringOrURI::String(id.to_string())),
            None => None,
        };

        let vc = self.clone();

        // Copy fields from vc that are duplicated into the claims.
        let (id, issuer) = (vc.id.clone(), vc.issuer.clone());
        // Note that try_into can fail if the date_time overflows the range for NumericDate
        // for expiration_time and not_before.
        let expiration_time: Option<NumericDate> = match vc.expiration_date.as_ref() {
            Some(date) => Some(date.date_time.try_into()?),
            None => None,
        };
        let not_before: Option<NumericDate> = match vc.issuance_date.as_ref() {
            Some(date) => Some(date.date_time.try_into()?),
            None => None,
        };
        Ok(JWTClaims {
            expiration_time,
            issuer: match issuer {
                Some(Issuer::URI(uri)) => Some(StringOrURI::URI(uri)),
                Some(Issuer::Object(object_with_id)) => Some(StringOrURI::URI(object_with_id.id)),
                None => None,
            },
            not_before,
            jwt_id: id.map(|id| id.into()),
            subject,
            verifiable_credential: Some(vc),
            ..Default::default()
        })
    }

    #[deprecated(note = "Use generate_jwt")]
    pub fn encode_jwt_unsigned(&self, aud: &str) -> Result<String, Error> {
        let claims = JWTClaims {
            audience: Some(OneOrMany::One(StringOrURI::try_from(aud.to_string())?)),
            ..self.to_jwt_claims()?
        };
        Ok(ssi_jwt::encode_unsigned(&claims)?)
    }

    #[allow(deprecated)]
    #[deprecated(note = "Use generate_jwt")]
    pub fn encode_sign_jwt(&self, keys: &JWTKeys, aud: &str) -> Result<String, Error> {
        let claims = JWTClaims {
            audience: Some(OneOrMany::One(StringOrURI::try_from(aud.to_string())?)),
            ..self.to_jwt_claims()?
        };
        jwt_encode(&claims, keys)
    }

    /// Encode the Verifiable Credential as JWT. If JWK is passed, sign it, otherwise it is
    /// unsigned. Linked data proof options are translated into JWT claims if possible.
    pub async fn generate_jwt(
        &self,
        jwk: Option<&JWK>,
        options: &LinkedDataProofOptions,
        resolver: &dyn DIDResolver,
    ) -> Result<String, Error> {
        let mut options = options.clone();
        if let Some(jwk) = jwk {
            ssi_ldp::ensure_or_pick_verification_relationship(&mut options, self, jwk, resolver)
                .await?;
            // If no JWK is passed, there is no verification relationship.
        }
        let LinkedDataProofOptions {
            verification_method,
            proof_purpose,
            created,
            challenge,
            domain,
            checks,
            eip712_domain,
            type_,
<<<<<<< HEAD
            nonce: _,
            disclosed_message_indices: _,
=======
            cryptosuite,
>>>>>>> 976e2607
        } = options;
        if checks.is_some() {
            return Err(Error::UnencodableOptionClaim("checks".to_string()));
        }
        if created.is_some() {
            return Err(Error::UnencodableOptionClaim("created".to_string()));
        }
        if eip712_domain.is_some() {
            return Err(Error::UnencodableOptionClaim("eip712Domain".to_string()));
        }
        if type_.is_some() {
            return Err(Error::UnencodableOptionClaim("type".to_string()));
        }
        if cryptosuite.is_some() {
            return Err(Error::UnencodableOptionClaim("cryptosuite".to_string()));
        }
        match proof_purpose {
            None => (),
            Some(ProofPurpose::AssertionMethod) => (),
            Some(_) => return Err(Error::UnencodableOptionClaim("proofPurpose".to_string())),
        }
        let claims = JWTClaims {
            nonce: challenge,
            audience: match domain {
                Some(domain) => Some(OneOrMany::One(StringOrURI::try_from(domain)?)),
                None => None,
            },
            ..self.to_jwt_claims()?
        };
        let algorithm = if let Some(jwk) = jwk {
            jwk.get_algorithm()
                .ok_or(Error::LDP(LdpError::MissingAlgorithm))?
        } else if let Some(ref vm) = verification_method {
            resolve_key(&vm.to_string(), resolver)
                .await?
                .get_algorithm()
                .unwrap_or_default()
        } else {
            ssi_jwk::Algorithm::None
        };
        // Ensure consistency between key ID and verification method URI.
        let key_id = match (jwk.and_then(|jwk| jwk.key_id.clone()), verification_method) {
            (Some(jwk_kid), None) => Some(jwk_kid),
            (None, Some(vm_id)) => Some(vm_id.to_string()),
            (None, None) => None,
            (Some(jwk_kid), Some(vm_id)) if jwk_kid == vm_id.to_string() => Some(vm_id.to_string()),
            (Some(jwk_kid), Some(vm_id)) => {
                return Err(Error::KeyIdVMMismatch(vm_id.to_string(), jwk_kid))
            }
        };
        let header = Header {
            algorithm,
            key_id,
            ..Default::default()
        };
        let header_b64 = base64_encode_json(&header)?;
        let payload_b64 = base64_encode_json(&claims)?;
        if let Some(jwk) = jwk {
            let signing_input = header_b64 + "." + &payload_b64;
            let sig_b64 = ssi_jws::sign_bytes_b64(algorithm, signing_input.as_bytes(), jwk)?;
            let jws = signing_input + "." + &sig_b64;
            Ok(jws)
        } else {
            let jwt = header_b64 + "." + &payload_b64 + ".";
            Ok(jwt)
        }
    }

    pub async fn verify_jwt(
        jwt: &str,
        options_opt: Option<LinkedDataProofOptions>,
        resolver: &dyn DIDResolver,
        context_loader: &mut ContextLoader,
    ) -> VerificationResult {
        let (_vc, result) =
            Self::decode_verify_jwt(jwt, options_opt, resolver, context_loader).await;
        result
    }

    pub async fn decode_verify_jwt(
        jwt: &str,
        options_opt: Option<LinkedDataProofOptions>,
        resolver: &dyn DIDResolver,
        context_loader: &mut ContextLoader,
    ) -> (Option<Self>, VerificationResult) {
        let checks = options_opt
            .as_ref()
            .and_then(|opts| opts.checks.clone())
            .unwrap_or_default();
        let (header_b64, payload_enc, signature_b64) = match ssi_jws::split_jws(jwt) {
            Ok(parts) => parts,
            Err(err) => {
                return (
                    None,
                    VerificationResult::error(&format!("Unable to split JWS: {err}")),
                );
            }
        };
        let ssi_jws::DecodedJWS {
            header,
            signing_input,
            payload,
            signature,
        } = match ssi_jws::decode_jws_parts(header_b64, payload_enc.as_bytes(), signature_b64) {
            Ok(decoded_jws) => decoded_jws,
            Err(err) => {
                return (
                    None,
                    VerificationResult::error(&format!("Unable to decode JWS: {err}")),
                );
            }
        };
        let claims: JWTClaims = match serde_json::from_slice(&payload) {
            Ok(claims) => claims,
            Err(err) => {
                return (
                    None,
                    VerificationResult::error(&format!("Unable to decode JWS claims: {err}")),
                );
            }
        };
        let vc = match Self::from_jwt_claims(claims.clone()) {
            Ok(claims) => claims,
            Err(err) => {
                return (
                    None,
                    VerificationResult::error(&format!(
                        "Unable to convert JWT claims to VC: {err}"
                    )),
                );
            }
        };
        if let Err(err) = vc.validate_unsigned() {
            return (
                None,
                VerificationResult::error(&format!("Invalid VC: {err}")),
            );
        }
        // TODO: error if any unconvertable claims
        // TODO: unify with verify function?
        let (proofs, matched_jwt) = match vc
            .filter_proofs(options_opt, Some((&header, &claims)), resolver)
            .await
        {
            Ok(matches) => matches,
            Err(err) => {
                return (
                    None,
                    VerificationResult::error(&format!("Unable to filter proofs: {err}")),
                );
            }
        };
        let verification_method = match header.key_id {
            Some(kid) => kid,
            None => {
                return (None, VerificationResult::error("JWT header missing key id"));
            }
        };
        let key = match ssi_dids::did_resolve::resolve_key(&verification_method, resolver).await {
            Ok(key) => key,
            Err(err) => {
                return (
                    None,
                    VerificationResult::error(&format!("Unable to resolve key for JWS: {err}")),
                );
            }
        };
        let mut results = VerificationResult::new();
        if matched_jwt {
            match ssi_jws::verify_bytes_warnable(header.algorithm, &signing_input, &key, &signature)
            {
                Ok(mut warnings) => {
                    results.checks.push(Check::JWS);
                    results.warnings.append(&mut warnings);
                }
                Err(err) => results
                    .errors
                    .push(format!("Unable to verify signature: {err}")),
            }
            return (Some(vc), results);
        }
        // No JWS verified: try to verify a proof.
        if proofs.is_empty() {
            return (
                None,
                VerificationResult::error("No applicable JWS or proof"),
            );
        }
        // Try verifying each proof until one succeeds
        for proof in proofs {
            let mut result = proof
                .verify(&vc, resolver, context_loader, None, None)
                .await;
            results.append(&mut result);
            if results.errors.is_empty() {
                results.checks.push(Check::Proof);
                break;
            };
        }
        if checks.contains(&Check::Status) {
            results.append(&mut vc.check_status(resolver, context_loader).await);
        }
        (Some(vc), results)
    }

    pub fn validate_unsigned(&self) -> Result<(), Error> {
        if !self.type_.contains(&"VerifiableCredential".to_string()) {
            return Err(Error::MissingTypeVerifiableCredential);
        }
        if self.issuer.is_none() {
            return Err(Error::InvalidIssuer);
        }
        if self.credential_subject.is_empty() {
            // https://www.w3.org/TR/vc-data-model/#credential-subject
            // VC-Data-Model "defines a credentialSubject property for the expression of claims
            // about one or more subjects."
            // Therefore, zero credentialSubject values is considered invalid.
            return Err(Error::EmptyCredentialSubject);
        }
        for subject in &self.credential_subject {
            if subject.is_empty() {
                return Err(Error::EmptyCredentialSubject);
            }
        }
        if self.issuance_date.is_none() {
            return Err(Error::MissingIssuanceDate);
        }

        if self.is_zkp() && self.credential_schema.is_none() {
            return Err(Error::MissingCredentialSchema);
        }

        Ok(())
    }

    pub(crate) fn validate_unsigned_embedded(&self) -> Result<(), Error> {
        self.validate_unsigned()?;

        // https://w3c.github.io/vc-data-model/#zero-knowledge-proofs
        // With ZKP, VC in VP must have credentialSchema
        if self.is_zkp() && self.credential_schema.is_none() {
            return Err(Error::MissingCredentialSchema);
        }

        Ok(())
    }

    pub fn is_zkp(&self) -> bool {
        match &self.proof {
            Some(proofs) => proofs.into_iter().any(|proof| proof.type_.is_zkp()),
            _ => false,
        }
    }

    pub fn validate(&self) -> Result<(), Error> {
        self.validate_unsigned()?;
        if self.proof.is_none() {
            return Err(Error::MissingProof);
        }
        Ok(())
    }

    async fn filter_proofs<'a>(
        &'a self,
        options: Option<LinkedDataProofOptions>,
        jwt_params: Option<(&Header, &JWTClaims)>,
        resolver: &'a dyn DIDResolver,
    ) -> Result<(Vec<&'a Proof>, bool), String> {
        // Allow any of issuer's verification methods by default
        let mut options = options.unwrap_or_default();
        let allowed_vms = match options.verification_method.take() {
            Some(vm) => vec![vm.to_string()],
            None => {
                if let Some(ref issuer) = self.issuer {
                    let issuer_did = issuer.get_id();
                    // https://w3c.github.io/did-core/#assertion
                    // assertionMethod is the verification relationship usually used for issuing
                    // VCs.
                    let proof_purpose = options
                        .proof_purpose
                        .clone()
                        .unwrap_or(ProofPurpose::AssertionMethod);
                    get_verification_methods_for_purpose(&issuer_did, resolver, proof_purpose)
                        .await?
                } else {
                    Vec::new()
                }
            }
        };
        let matched_proofs = self
            .proof
            .iter()
            .flatten()
            .filter(|proof| proof.matches(&options, &allowed_vms))
            .collect();
        let matched_jwt = match jwt_params {
            Some((header, claims)) => jwt_matches(
                header,
                claims,
                &options,
                &Some(allowed_vms),
                &ProofPurpose::AssertionMethod,
            ),
            None => false,
        };
        Ok((matched_proofs, matched_jwt))
    }

    // TODO: factor this out of VC and VP
    pub async fn verify(
        &self,
        options: Option<LinkedDataProofOptions>,
        resolver: &dyn DIDResolver,
        context_loader: &mut ContextLoader,
    ) -> VerificationResult {
        let nonce = match options.as_ref() {
            Some(ldp_options) => ldp_options.nonce.clone(),
            None => None,
        };
        let disclosed_message_indices = match options.as_ref() {
            Some(ldp_options) => ldp_options.disclosed_message_indices.clone(),
            None => None,
        };
        let checks = options
            .as_ref()
            .and_then(|opts| opts.checks.clone())
            .unwrap_or_default();
        let (proofs, _) = match self.filter_proofs(options, None, resolver).await {
            Ok(proofs) => proofs,
            Err(err) => {
                return VerificationResult::error(&format!("Unable to filter proofs: {err}"));
            }
        };
        if proofs.is_empty() {
            return VerificationResult::error("No applicable proof");
            // TODO: say why, e.g. expired
        }

        let mut results = VerificationResult::new();
        // Try verifying each proof until one succeeds
        for proof in proofs {
            let mut result = proof
                .verify(
                    self,
                    resolver,
                    context_loader,
                    nonce.as_ref(),
                    disclosed_message_indices.as_ref(),
                )
                .await;
            results.append(&mut result);
            if result.errors.is_empty() {
                results.checks.push(Check::Proof);
                break;
            };
        }
        if checks.contains(&Check::Status) {
            results.append(&mut self.check_status(resolver, context_loader).await);
        }
        results
    }

    // https://w3c-ccg.github.io/ld-proofs/
    // https://w3c-ccg.github.io/lds-rsa2018/
    // https://w3c-ccg.github.io/vc-http-api/#/Issuer/issueCredential
    pub async fn generate_proof(
        &self,
        jwk: &JWK,
        options: &LinkedDataProofOptions,
        resolver: &dyn DIDResolver,
        context_loader: &mut ContextLoader,
    ) -> Result<Proof, LdpError> {
        LinkedDataProofs::sign(self, options, resolver, context_loader, jwk, None).await
    }

    /// Prepare to generate a linked data proof. Returns the signing input for the caller to sign
    /// and then pass to [`ProofPreparation::complete`] to complete the proof.
    pub async fn prepare_proof(
        &self,
        public_key: &JWK,
        options: &LinkedDataProofOptions,
        resolver: &dyn DIDResolver,
        context_loader: &mut ContextLoader,
    ) -> Result<ProofPreparation, LdpError> {
        LinkedDataProofs::prepare(self, options, resolver, context_loader, public_key, None).await
    }

    pub fn add_proof(&mut self, proof: Proof) {
        self.proof = match self.proof.take() {
            None => Some(OneOrMany::One(proof)),
            Some(OneOrMany::One(existing_proof)) => {
                Some(OneOrMany::Many(vec![existing_proof, proof]))
            }
            Some(OneOrMany::Many(mut proofs)) => {
                proofs.push(proof);
                Some(OneOrMany::Many(proofs))
            }
        }
    }

    /// Check the credentials [status](https://www.w3.org/TR/vc-data-model/#status)
    pub async fn check_status(
        &self,
        resolver: &dyn DIDResolver,
        context_loader: &mut ContextLoader,
    ) -> VerificationResult {
        let status = match self.credential_status {
            Some(ref status) => status,
            None => return VerificationResult::error("Missing credentialStatus"),
        };
        let status_value = match serde_json::to_value(status.clone()) {
            Ok(status) => status,
            Err(e) => {
                return VerificationResult::error(&format!(
                    "Unable to convert credentialStatus: {e}"
                ))
            }
        };
        let checkable_status: CheckableStatus = match serde_json::from_value(status_value) {
            Ok(checkable_status) => checkable_status,
            Err(e) => {
                return VerificationResult::error(&format!("Unable to parse credentialStatus: {e}"))
            }
        };
        let mut result = checkable_status.check(self, resolver, context_loader).await;
        if !result.errors.is_empty() {
            return result;
        }
        result.checks.push(Check::Status);
        result
    }

    pub async fn get_nquad_positions(
        &self,
        selectors: &[String],
        context_loader: &mut ContextLoader,
    ) -> Result<Vec<u32>, Error> {
        let nquads = ssi_ldp::to_nquads(self, context_loader).await?;
        let mut positions = Vec::new();
        let mut index: u32 = 2;
        for nq in nquads.iter() {
            let split: Vec<&str> = nq.split(' ').collect();
            let middle = split[1];

            for s in selectors.iter() {
                let suffix = "/".to_owned() + s + ">";
                if middle.ends_with(suffix.as_str()) {
                    positions.push(index);
                    break;
                }
            }

            index += 1;
        }
        Ok(positions)
    }
}

impl CheckableStatus {
    async fn check(
        &self,
        credential: &Credential,
        resolver: &dyn DIDResolver,
        context_loader: &mut ContextLoader,
    ) -> VerificationResult {
        match self {
            Self::RevocationList2020Status(status) => {
                status.check(credential, resolver, context_loader).await
            }
            Self::StatusList2021Entry(status) => {
                status.check(credential, resolver, context_loader).await
            }
        }
    }
}

#[cfg_attr(target_arch = "wasm32", async_trait(?Send))]
#[cfg_attr(not(target_arch = "wasm32"), async_trait)]
impl LinkedDataDocument for Credential {
    fn get_contexts(&self) -> Result<Option<String>, LdpError> {
        Ok(Some(serde_json::to_string(&self.context)?))
    }

    async fn to_dataset_for_signing(
        &self,
        parent: Option<&(dyn LinkedDataDocument + Sync)>,
        context_loader: &mut ContextLoader,
    ) -> Result<DataSet, LdpError> {
        let mut copy = self.clone();
        copy.proof = None;
        let json = ssi_json_ld::syntax::to_value_with(copy, Default::default).unwrap();
        Ok(json_to_dataset(
            json,
            context_loader,
            parent
                .map(LinkedDataDocument::get_contexts)
                .transpose()?
                .flatten()
                .as_deref()
                .map(parse_ld_context)
                .transpose()?,
        )
        .await?)
    }

    fn to_value(&self) -> Result<Value, LdpError> {
        Ok(serde_json::to_value(self)?)
    }

    fn get_issuer(&self) -> Option<&str> {
        match self.issuer {
            Some(ref issuer) => Some(issuer.get_id_ref()),
            None => None,
        }
    }

    fn get_default_proof_purpose(&self) -> Option<ProofPurpose> {
        Some(ProofPurpose::AssertionMethod)
    }
}

impl Presentation {
    pub fn from_json(s: &str) -> Result<Self, Error> {
        let vp: Self = serde_json::from_str(s)?;
        vp.validate()?;
        Ok(vp)
    }

    pub fn from_json_unsigned(s: &str) -> Result<Self, Error> {
        let vp: Self = serde_json::from_str(s)?;
        vp.validate_unsigned()?;
        Ok(vp)
    }

    pub fn from_jwt_claims(claims: JWTClaims) -> Result<Self, Error> {
        let mut vp = match claims.verifiable_presentation {
            Some(vp) => vp,
            None => return Err(Error::MissingPresentation),
        };
        if let Some(StringOrURI::URI(issuer_uri)) = claims.issuer {
            vp.holder = Some(issuer_uri);
        }
        if let Some(id) = claims.jwt_id {
            vp.id = Some(id.try_into()?);
        }
        Ok(vp)
    }

    pub fn to_jwt_claims(&self) -> Result<JWTClaims, Error> {
        let vp = self.clone();
        let (id, holder) = (vp.id.clone(), vp.holder.clone());
        Ok(JWTClaims {
            issuer: holder.map(|id| id.into()),
            jwt_id: id.map(|id| id.into()),
            verifiable_presentation: Some(vp),
            ..Default::default()
        })
    }

    #[allow(deprecated)]
    #[deprecated(note = "Use generate_jwt")]
    pub fn encode_sign_jwt(&self, keys: &JWTKeys, aud: &str) -> Result<String, Error> {
        let claims = JWTClaims {
            audience: Some(OneOrMany::One(StringOrURI::try_from(aud.to_string())?)),
            ..self.to_jwt_claims()?
        };
        jwt_encode(&claims, keys)
    }

    /// Encode the Verifiable Presentation as JWT. If JWK is passed, sign it, otherwise it is
    /// unsigned. Linked data proof options are translated into JWT claims if possible.
    pub async fn generate_jwt(
        &self,
        jwk: Option<&JWK>,
        options: &LinkedDataProofOptions,
        resolver: &dyn DIDResolver,
    ) -> Result<String, Error> {
        let mut options = options.clone();
        if let Some(jwk) = jwk {
            ssi_ldp::ensure_or_pick_verification_relationship(&mut options, self, jwk, resolver)
                .await?;
            // If no JWK is passed, there is no verification relationship.
        }
        let LinkedDataProofOptions {
            verification_method,
            proof_purpose,
            created,
            challenge,
            domain,
            checks,
            eip712_domain,
            type_,
<<<<<<< HEAD
            nonce: _,
            disclosed_message_indices: _,
=======
            cryptosuite,
>>>>>>> 976e2607
        } = options;
        if checks.is_some() {
            return Err(Error::UnencodableOptionClaim("checks".to_string()));
        }
        if created.is_some() {
            return Err(Error::UnencodableOptionClaim("created".to_string()));
        }
        if eip712_domain.is_some() {
            return Err(Error::UnencodableOptionClaim("eip712Domain".to_string()));
        }
        if type_.is_some() {
            return Err(Error::UnencodableOptionClaim("type".to_string()));
        }
        if cryptosuite.is_some() {
            return Err(Error::UnencodableOptionClaim("cryptosuite".to_string()));
        }
        match proof_purpose {
            None => (),
            Some(ProofPurpose::Authentication) => (),
            Some(_) => return Err(Error::UnencodableOptionClaim("proofPurpose".to_string())),
        }
        let claims = JWTClaims {
            nonce: challenge,
            audience: match domain {
                Some(domain) => Some(OneOrMany::One(StringOrURI::try_from(domain)?)),
                None => None,
            },
            ..self.to_jwt_claims()?
        };
        let algorithm = if let Some(jwk) = jwk {
            jwk.get_algorithm()
                .ok_or(Error::LDP(LdpError::MissingAlgorithm))?
        } else if let Some(ref vm) = verification_method {
            resolve_key(&vm.to_string(), resolver)
                .await?
                .get_algorithm()
                .unwrap_or_default()
        } else {
            ssi_jwk::Algorithm::None
        };
        let key_id = match (jwk.and_then(|jwk| jwk.key_id.clone()), verification_method) {
            (Some(jwk_kid), None) => Some(jwk_kid),
            (None, Some(vm_id)) => Some(vm_id.to_string()),
            (None, None) => None,
            (Some(jwk_kid), Some(vm_id)) if jwk_kid == vm_id.to_string() => Some(vm_id.to_string()),
            (Some(jwk_kid), Some(vm_id)) => {
                return Err(Error::KeyIdVMMismatch(vm_id.to_string(), jwk_kid))
            }
        };
        let header = Header {
            algorithm,
            key_id,
            ..Default::default()
        };
        let header_b64 = base64_encode_json(&header)?;
        let payload_b64 = base64_encode_json(&claims)?;
        if let Some(jwk) = jwk {
            let signing_input = header_b64 + "." + &payload_b64;
            let sig_b64 = ssi_jws::sign_bytes_b64(algorithm, signing_input.as_bytes(), jwk)?;
            let jws = signing_input + "." + &sig_b64;
            Ok(jws)
        } else {
            let jwt = header_b64 + "." + &payload_b64 + ".";
            Ok(jwt)
        }
    }

    // Decode and verify a JWT-encoded Verifiable Presentation. On success, returns the Verifiable
    // Presentation and verification result.
    pub async fn decode_verify_jwt(
        jwt: &str,
        options_opt: Option<LinkedDataProofOptions>,
        resolver: &dyn DIDResolver,
        context_loader: &mut ContextLoader,
    ) -> (Option<Self>, VerificationResult) {
        let checks = options_opt
            .as_ref()
            .and_then(|opts| opts.checks.clone())
            .unwrap_or_default();
        if checks.contains(&Check::Status) {
            // TODO: apply check to embedded VCs
            return (
                None,
                VerificationResult::error(
                    "credentialStatus check not valid for VerifiablePresentation",
                ),
            );
        }
        // let mut options = options_opt.unwrap_or_default();
        let (header_b64, payload_enc, signature_b64) = match ssi_jws::split_jws(jwt) {
            Ok(parts) => parts,
            Err(err) => {
                return (
                    None,
                    VerificationResult::error(&format!("Unable to split JWS: {err}")),
                );
            }
        };
        let ssi_jws::DecodedJWS {
            header,
            signing_input,
            payload,
            signature,
        } = match ssi_jws::decode_jws_parts(header_b64, payload_enc.as_bytes(), signature_b64) {
            Ok(decoded_jws) => decoded_jws,
            Err(err) => {
                return (
                    None,
                    VerificationResult::error(&format!("Unable to decode JWS: {err}")),
                );
            }
        };
        let claims: JWTClaims = match serde_json::from_slice(&payload) {
            Ok(claims) => claims,
            Err(err) => {
                return (
                    None,
                    VerificationResult::error(&format!("Unable to decode JWS claims: {err}")),
                );
            }
        };
        let vp = match Self::from_jwt_claims(claims.clone()) {
            Ok(claims) => claims,
            Err(err) => {
                return (
                    None,
                    VerificationResult::error(&format!(
                        "Unable to convert JWT claims to VP: {err}"
                    )),
                );
            }
        };
        if let Err(err) = vp.validate_unsigned() {
            return (
                None,
                VerificationResult::error(&format!("Invalid VP: {err}")),
            );
        }
        let mut results = VerificationResult::new();
        // TODO: error if any unconvertable claims
        // TODO: unify with verify function?
        let (proofs, matched_jwt) = match vp
            .filter_proofs(options_opt, Some((&header, &claims)), resolver)
            .await
        {
            Ok(matches) => matches,
            Err(err) => {
                return (
                    None,
                    VerificationResult::error(&format!("Unable to filter proofs: {err}")),
                );
            }
        };
        let verification_method = match header.key_id {
            Some(kid) => kid,
            None => {
                return (None, VerificationResult::error("JWT header missing key id"));
            }
        };
        let key = match ssi_dids::did_resolve::resolve_key(&verification_method, resolver).await {
            Ok(key) => key,
            Err(err) => {
                return (
                    None,
                    VerificationResult::error(&format!("Unable to resolve key for JWS: {err}")),
                );
            }
        };
        if matched_jwt {
            match ssi_jws::verify_bytes_warnable(header.algorithm, &signing_input, &key, &signature)
            {
                Ok(mut warnings) => {
                    results.checks.push(Check::JWS);
                    results.warnings.append(&mut warnings);
                }
                Err(err) => results
                    .errors
                    .push(format!("Unable to filter proofs: {err}")),
            }
            return (Some(vp), results);
        }
        // No JWS verified: try to verify a proof.
        if proofs.is_empty() {
            return (
                None,
                VerificationResult::error("No applicable JWS or proof"),
            );
        }
        // Try verifying each proof until one succeeds
        for proof in proofs {
            let mut result = proof
                .verify(&vp, resolver, context_loader, None, None)
                .await;
            if result.errors.is_empty() {
                result.checks.push(Check::Proof);
                return (Some(vp), result);
            };
            results.append(&mut result);
        }
        (Some(vp), results)
    }

    pub async fn verify_jwt(
        jwt: &str,
        options_opt: Option<LinkedDataProofOptions>,
        resolver: &dyn DIDResolver,
        context_loader: &mut ContextLoader,
    ) -> VerificationResult {
        let (_vp, result) =
            Self::decode_verify_jwt(jwt, options_opt, resolver, context_loader).await;
        result
    }

    pub fn validate_unsigned(&self) -> Result<(), Error> {
        if !self.type_.contains(&"VerifiablePresentation".to_string()) {
            return Err(Error::MissingTypeVerifiablePresentation);
        }

        for ref vc in self.verifiable_credential.iter().flatten() {
            match vc {
                CredentialOrJWT::Credential(vc) => {
                    vc.validate_unsigned_embedded()?;
                }
                CredentialOrJWT::JWT(jwt) => {
                    // https://w3c.github.io/vc-data-model/#example-31-jwt-payload-of-a-jwt-based-verifiable-presentation-non-normative
                    Credential::from_jwt_unsigned_embedded(jwt)?;
                }
            };
        }
        Ok(())
    }

    pub fn validate(&self) -> Result<(), Error> {
        self.validate_unsigned()?;

        if self.proof.is_none() {
            return Err(Error::MissingProof);
        }

        Ok(())
    }

    pub async fn generate_proof(
        &self,
        jwk: &JWK,
        options: &LinkedDataProofOptions,
        resolver: &dyn DIDResolver,
        context_loader: &mut ContextLoader,
    ) -> Result<Proof, Error> {
        Ok(LinkedDataProofs::sign(self, options, resolver, context_loader, jwk, None).await?)
    }

    /// Prepare to generate a linked data proof. Returns the signing input for the caller to sign
    /// and then pass to [`ProofPreparation::complete`] to complete the proof.
    pub async fn prepare_proof(
        &self,
        public_key: &JWK,
        options: &LinkedDataProofOptions,
        resolver: &dyn DIDResolver,
        context_loader: &mut ContextLoader,
    ) -> Result<ProofPreparation, Error> {
        Ok(
            LinkedDataProofs::prepare(self, options, resolver, context_loader, public_key, None)
                .await?,
        )
    }

    pub fn add_proof(&mut self, proof: Proof) {
        self.proof = match self.proof.take() {
            None => Some(OneOrMany::One(proof)),
            Some(OneOrMany::One(existing_proof)) => {
                Some(OneOrMany::Many(vec![existing_proof, proof]))
            }
            Some(OneOrMany::Many(mut proofs)) => {
                proofs.push(proof);
                Some(OneOrMany::Many(proofs))
            }
        }
    }

    async fn filter_proofs<'a>(
        &'a self,
        options: Option<LinkedDataProofOptions>,
        jwt_params: Option<(&Header, &JWTClaims)>,
        resolver: &dyn DIDResolver,
    ) -> Result<(Vec<&Proof>, bool), Error> {
        // Allow any of holder's verification methods matching proof purpose by default
        let mut options = options.unwrap_or_else(|| LinkedDataProofOptions {
            proof_purpose: Some(ProofPurpose::Authentication),
            ..Default::default()
        });
        let restrict_allowed_vms = match options.verification_method.take() {
            Some(vm) => Some(vec![vm.to_string()]),
            None => {
                if let Some(URI::String(ref _holder)) = self.holder {
                    let proof_purpose = options
                        .proof_purpose
                        .clone()
                        .unwrap_or(ProofPurpose::Authentication);
                    Some(
                        self.get_verification_methods_for_purpose_bindable(resolver, proof_purpose)
                            .await?,
                    )
                } else {
                    None
                }
            }
        };
        let matched_proofs = self
            .proof
            .iter()
            .flatten()
            .filter(|proof| {
                proof.matches_options(&options)
                    && if let Some(ref allowed_vms) = restrict_allowed_vms {
                        proof.matches_vms(allowed_vms)
                    } else {
                        // No verificationMethod verify option or holder property: allow any VM.
                        true
                    }
            })
            .collect();
        let matched_jwt = match jwt_params {
            Some((header, claims)) => jwt_matches(
                header,
                claims,
                &options,
                &restrict_allowed_vms,
                &ProofPurpose::Authentication,
            ),
            None => false,
        };
        Ok((matched_proofs, matched_jwt))
    }

    // TODO: factor this out of VC and VP
    pub async fn verify(
        &self,
        options: Option<LinkedDataProofOptions>,
        resolver: &dyn DIDResolver,
        context_loader: &mut ContextLoader,
    ) -> VerificationResult {
        let checks = options
            .as_ref()
            .and_then(|opts| opts.checks.clone())
            .unwrap_or_default();
        if checks.contains(&Check::Status) {
            // TODO: apply check to embedded VCs
            return VerificationResult::error(
                "credentialStatus check not valid for VerifiablePresentation",
            );
        }
        let mut results = VerificationResult::new();
        let (proofs, _) = match self.filter_proofs(options, None, resolver).await {
            Ok(proofs) => proofs,
            Err(err) => {
                return VerificationResult::error(&format!("Unable to filter proofs: {err}"));
            }
        };
        if proofs.is_empty() {
            return VerificationResult::error("No applicable proof");
            // TODO: say why, e.g. expired
        }
        // Try verifying each proof until one succeeds
        for proof in proofs {
            let mut result = proof
                .verify(self, resolver, context_loader, None, None)
                .await;
            if result.errors.is_empty() {
                result.checks.push(Check::Proof);
                return result;
            };
            results.append(&mut result);
        }
        results
    }

    /// Like [get_verification_methods_for_purpose] but including VMs of DIDs authorized to
    /// act as holder via [Presentation::holder_binding].
    async fn get_verification_methods_for_purpose_bindable(
        &self,
        resolver: &dyn DIDResolver,
        proof_purpose: ProofPurpose,
    ) -> Result<Vec<String>, Error> {
        let authorized_holders = self.get_authorized_holders().await?;
        let vmms = ssi_dids::did_resolve::get_verification_methods_for_all(
            authorized_holders
                .iter()
                .map(|x| x.as_str())
                .collect::<Vec<&str>>()
                .as_ref(),
            proof_purpose.clone(),
            resolver,
        )
        .await?;
        Ok(vmms.into_keys().collect())
    }

    pub(crate) async fn get_authorized_holders(&self) -> Result<Vec<String>, Error> {
        let mut holders = match (self.holder.as_ref(), self.holder_binding.as_ref()) {
            (Some(_), Some(_)) | (None, None) => vec![],
            (Some(h), None) => vec![h.to_string()],
            (None, Some(_)) => return Err(Error::MissingHolder),
        };
        for holder_binding in self.holder_binding.iter().flatten() {
            match &holder_binding {
                #[cfg(test)]
                HolderBinding::ExampleHolderBinding2022 { to, from: _ } => {
                    // TODO: error if term does not expand to expected IRI
                    // TODO: check proof signed by binding.from
                    if self.holder.is_none() || Some(to) != self.holder.as_ref() {
                        continue;
                    }
                    // let signature = base64::decode_config(proof, base64::URL_SAFE_NO_PAD)?;
                    holders.push(to.to_string());
                }
                HolderBinding::CacaoDelegationHolderBinding2022 { cacao_delegation } => {
                    match cacao_delegation
                        .validate_presentation(
                            self.verifiable_credential.as_ref(),
                            self.holder.as_ref(),
                        )
                        .await
                    {
                        Ok(Some(h)) => holders.push(h),
                        Ok(None) => continue,
                        Err(e) => Err(e)?,
                    }
                }
                HolderBinding::Unknown => {
                    // TODO: return warning or error for unknown holder binding?
                    return Err(Error::UnsupportedHolderBinding);
                }
            }
        }
        Ok(holders)
    }
}

impl Default for Presentation {
    fn default() -> Self {
        Self {
            context: Contexts::Many(vec![Context::URI(URI::String(DEFAULT_CONTEXT.to_string()))]),
            type_: OneOrMany::One("VerifiablePresentation".to_string()),
            verifiable_credential: None,
            id: None,
            proof: None,
            holder: None,
            holder_binding: None,
            property_set: None,
        }
    }
}

/// Get a DID's first verification method
pub async fn get_verification_method(did: &str, resolver: &dyn DIDResolver) -> Option<String> {
    let doc = match ssi_dids::did_resolve::easy_resolve(did, resolver).await {
        Ok(doc) => doc,
        Err(_) => return None,
    };
    let vms_auth = doc
        .get_verification_method_ids(ProofPurpose::Authentication)
        .ok();
    if let Some(id) = vms_auth.iter().flatten().next() {
        return Some(id.to_owned());
    }
    let vms_assert = doc
        .get_verification_method_ids(ProofPurpose::AssertionMethod)
        .ok();
    vms_assert.iter().flatten().next().cloned()
}

/// Resolve a DID and get its the verification methods from its DID document.
#[deprecated(note = "Use get_verification_methods_for_purpose")]
pub async fn get_verification_methods(
    did: &str,
    resolver: &dyn DIDResolver,
) -> Result<Vec<String>, String> {
    let doc = ssi_dids::did_resolve::easy_resolve(did, resolver)
        .await
        .map_err(String::from)?;
    let vms = doc
        .verification_method
        .iter()
        .flatten()
        .map(|vm| vm.get_id(did))
        .collect();
    Ok(vms)
}

pub async fn get_verification_methods_for_purpose(
    did: &str,
    resolver: &dyn DIDResolver,
    proof_purpose: ProofPurpose,
) -> Result<Vec<String>, String> {
    let vmms =
        ssi_dids::did_resolve::get_verification_methods(did, proof_purpose.clone(), resolver)
            .await
            .map_err(String::from)?;
    Ok(vmms.into_keys().collect())
}

#[cfg_attr(target_arch = "wasm32", async_trait(?Send))]
#[cfg_attr(not(target_arch = "wasm32"), async_trait)]
impl LinkedDataDocument for Presentation {
    fn get_contexts(&self) -> Result<Option<String>, LdpError> {
        Ok(Some(serde_json::to_string(&self.context)?))
    }

    async fn to_dataset_for_signing(
        &self,
        parent: Option<&(dyn LinkedDataDocument + Sync)>,
        context_loader: &mut ContextLoader,
    ) -> Result<DataSet, LdpError> {
        let mut copy = self.clone();
        copy.proof = None;
        let json = ssi_json_ld::syntax::to_value_with(copy, Default::default).unwrap();
        Ok(json_to_dataset(
            json,
            context_loader,
            parent
                .map(LinkedDataDocument::get_contexts)
                .transpose()?
                .flatten()
                .as_deref()
                .map(parse_ld_context)
                .transpose()?,
        )
        .await?)
    }

    fn to_value(&self) -> Result<Value, LdpError> {
        Ok(serde_json::to_value(self)?)
    }

    fn get_issuer(&self) -> Option<&str> {
        match self.holder {
            Some(ref holder) => Some(holder.as_str()),
            None => None,
        }
    }

    fn get_default_proof_purpose(&self) -> Option<ProofPurpose> {
        Some(ProofPurpose::Authentication)
    }
}

/// Evaluate if a JWT (header and claims) matches some linked data proof options.
fn jwt_matches(
    header: &Header,
    claims: &JWTClaims,
    options: &LinkedDataProofOptions,
    restrict_allowed_vms: &Option<Vec<String>>,
    expected_proof_purpose: &ProofPurpose,
) -> bool {
    let LinkedDataProofOptions {
        verification_method,
        proof_purpose,
        created,
        challenge,
        domain,
        ..
    } = options;
    if let Some(ref vm) = verification_method {
        assert_local!(header.key_id.as_ref() == Some(&vm.to_string()));
    }
    if let Some(kid) = header.key_id.as_ref() {
        if let Some(allowed_vms) = restrict_allowed_vms {
            assert_local!(allowed_vms.contains(kid));
        }
    }
    if let Some(nbf) = claims.not_before {
        let nbf_date_time: LocalResult<DateTime<Utc>> = nbf.into();
        if let Some(time) = nbf_date_time.latest() {
            assert_local!(created.unwrap_or_else(Utc::now) >= time);
        } else {
            return false;
        }
    }
    if let Some(exp) = claims.expiration_time {
        let exp_date_time: LocalResult<DateTime<Utc>> = exp.into();
        if let Some(time) = exp_date_time.earliest() {
            assert_local!(Utc::now() < time);
        } else {
            return false;
        }
    }
    if let Some(ref challenge) = challenge {
        assert_local!(claims.nonce.as_ref() == Some(challenge));
    }
    if let Some(ref aud) = claims.audience {
        // https://datatracker.ietf.org/doc/html/rfc7519#section-4.1.3
        //   Each principal intended to process the JWT MUST
        //   identify itself with a value in the audience claim.
        // https://www.w3.org/TR/vc-data-model/#jwt-encoding
        //   aud MUST represent (i.e., identify) the intended audience of the verifiable
        //   presentation (i.e., the verifier intended by the presenting holder to receive and
        //   verify the verifiable presentation).
        if let Some(domain) = domain {
            // Use domain for audience, and require a match.
            if !aud.into_iter().any(|aud| aud.as_str() == domain) {
                return false;
            }
        } else {
            // TODO: allow using verifier DID for audience?
            return false;
        }
    }
    if let Some(ref proof_purpose) = proof_purpose {
        if proof_purpose != expected_proof_purpose {
            return false;
        }
    }
    // TODO: support more claim checking via additional LDP options
    true
}

fn select_fields(subject: &CredentialSubject, selectors: &[String]) -> Map<String, Value> {
    let mut selected = Map::new();

    match &subject.property_set {
        Some(properties) => {
            'outer: for (k, v) in properties {
                for s in selectors {
                    if k.as_str() == s {
                        selected.insert(k.clone(), v.clone());
                        continue 'outer;
                    }
                }
            }
        }
        None => (),
    }

    //eprintln!("Selected properties: {:?}", &selected);
    selected
}

pub async fn derive_credential(
    document: &Credential,
    proof_nonce: &str,
    selectors: &[String],
    did_resolver: &dyn DIDResolver,
) -> Result<Credential, Error> {
    let mut derived_credential = document.clone();

    let proofs = derived_credential.proof.unwrap();

    let proof = match proofs {
        OneOrMany::One(proof) => proof,
        OneOrMany::Many(_) => unimplemented!(), // todo: handle multiple proof case
    };

    // before zeroing this out, this is needed to generate the proof
    derived_credential.proof = None;

    match &derived_credential.credential_subject {
        OneOrMany::One(subject) => {
            let selected_fields = select_fields(subject, selectors);

            let mut new_subject = subject.clone();
            new_subject.property_set = Some(selected_fields);
            derived_credential.credential_subject = OneOrMany::One(new_subject);
        }
        OneOrMany::Many(subjects) => {
            let mut new_subjects: Vec<CredentialSubject> = Vec::new();

            for s in subjects {
                let selected_fields = select_fields(s, selectors);

                let mut new_subject = s.clone();
                new_subject.property_set = Some(selected_fields);
                new_subjects.push(new_subject);
            }

            derived_credential.credential_subject = OneOrMany::Many(new_subjects);
        }
    }

    let proof =
        ssi_ldp::generate_bbs_signature_pok(document, proof_nonce, &proof, did_resolver, selectors)
            .await?;
    derived_credential.add_proof(proof);

    Ok(derived_credential)
}

#[cfg(test)]
pub(crate) mod tests {
    use super::*;
    use chrono::Duration;
    use serde_json::json;
    use ssi_dids::{
        did_resolve::DereferencingInputMetadata, example::DIDExample, VerificationMethodMap,
    };
    use ssi_json_ld::urdna2015;
    use ssi_jws::sign_bytes_b64;
    use ssi_ldp::{ProofSuite, ProofSuiteType};

    #[test]
    fn numeric_date() {
        assert_eq!(
            NumericDate::try_from_seconds(NumericDate::MIN.as_seconds()).unwrap(),
            NumericDate::MIN,
            "NumericDate::MIN value did not survive round trip"
        );
        assert_eq!(
            NumericDate::try_from_seconds(NumericDate::MAX.as_seconds()).unwrap(),
            NumericDate::MAX,
            "NumericDate::MAX value did not survive round trip"
        );

        assert!(
            NumericDate::try_from_seconds(NumericDate::MIN.as_seconds() - 1.0e-6).is_err(),
            "NumericDate::MIN-1.0e-6 value did not hit out-of-range error"
        );
        assert!(
            NumericDate::try_from_seconds(NumericDate::MAX.as_seconds() + 1.0e-6).is_err(),
            "NumericDate::MAX+1.0e-6 value did not hit out-of-range error"
        );

        assert!(
            NumericDate::try_from_seconds(NumericDate::MIN.as_seconds() + 1.0e-6).is_ok(),
            "NumericDate::MIN-1.0e-6 value did not hit out-of-range error"
        );
        assert!(
            NumericDate::try_from_seconds(NumericDate::MAX.as_seconds() - 1.0e-6).is_ok(),
            "NumericDate::MAX+1.0e-6 value did not hit out-of-range error"
        );

        let one_microsecond = Duration::microseconds(1);
        assert_eq!(
            (NumericDate::MIN + one_microsecond) - one_microsecond,
            NumericDate::MIN,
            "NumericDate::MIN+1.0e-6 wasn't correctly represented"
        );
        assert_eq!(
            (NumericDate::MAX - one_microsecond) + one_microsecond,
            NumericDate::MAX,
            "NumericDate::MAX-1.0e-6 wasn't correctly represented"
        );

        // At the MIN and MAX, increasing by half a microsecond shouldn't alter MIN or MAX.
        assert_eq!(
            NumericDate::MIN - Duration::nanoseconds(500),
            NumericDate::MIN,
            "NumericDate::MIN isn't the true min"
        );
        assert_eq!(
            NumericDate::MAX + Duration::nanoseconds(500),
            NumericDate::MAX,
            "NumericDate::MAX isn't the true max"
        );
    }

    #[test]
    #[should_panic]
    fn numeric_date_out_of_range_panic_0() {
        // At the MIN, subtracting a microsecond should put it just out of range.
        let _ = NumericDate::MIN - Duration::microseconds(1);
    }

    #[test]
    #[should_panic]
    fn numeric_date_out_of_range_panic_1() {
        // At the MAX, adding a microsecond should put it just out of range.
        let _ = NumericDate::MAX + Duration::microseconds(1);
    }

    pub const EXAMPLE_REVOCATION_2020_LIST_URL: &str = "https://example.test/revocationList.json";
    pub const EXAMPLE_REVOCATION_2020_LIST: &[u8] =
        include_bytes!("../../tests/revocationList.json");

    pub const EXAMPLE_STATUS_LIST_2021_URL: &str = "https://example.com/credentials/status/3";
    pub const EXAMPLE_STATUS_LIST_2021: &[u8] = include_bytes!("../../tests/statusList.json");

    const JWK_JSON: &str = include_str!("../../tests/rsa2048-2020-08-25.json");
    const JWK_JSON_BAR: &str = include_str!("../../tests/ed25519-2021-06-16.json");

    #[test]
    fn credential_from_json() {
        let doc_str = r###"{
            "@context": "https://www.w3.org/2018/credentials/v1",
            "id": "http://example.org/credentials/3731",
            "type": ["VerifiableCredential"],
            "issuer": "did:example:30e07a529f32d234f6181736bd3",
            "issuanceDate": "2020-08-19T21:41:50Z",
            "credentialSubject": {
                "id": "did:example:d23dd687a7dc6787646f2eb98d0"
            }
        }"###;
        let id = "http://example.org/credentials/3731";
        let doc: Credential = serde_json::from_str(doc_str).unwrap();
        println!("{}", serde_json::to_string_pretty(&doc).unwrap());
        let id1: String = doc.id.unwrap().into();
        assert_eq!(id1, id);
    }

    #[test]
    fn credential_multiple_contexts() {
        let doc_str = r###"{
            "@context": [
              "https://www.w3.org/2018/credentials/v1",
              "https://www.w3.org/2018/credentials/examples/v1"
            ],
            "id": "http://example.org/credentials/3731",
            "type": ["VerifiableCredential"],
            "issuer": "did:example:30e07a529f32d234f6181736bd3",
            "issuanceDate": "2020-08-19T21:41:50Z",
            "credentialSubject": {
                "id": "did:example:d23dd687a7dc6787646f2eb98d0"
            }
        }"###;
        let doc: Credential = serde_json::from_str(doc_str).unwrap();
        println!("{}", serde_json::to_string_pretty(&doc).unwrap());
        if let Contexts::Many(contexts) = doc.context {
            assert_eq!(contexts.len(), 2);
        } else {
            panic!();
        }
    }

    #[test]
    #[should_panic(expected = "Invalid context")]
    fn credential_invalid_context() {
        let doc_str = r###"{
            "@context": "https://example.org/invalid-context",
            "id": "http://example.org/credentials/3731",
            "type": ["VerifiableCredential"],
            "issuer": "did:example:30e07a529f32d234f6181736bd3",
            "issuanceDate": "2020-08-19T21:41:50Z",
            "credentialSubject": {
                "id": "did:example:d23dd687a7dc6787646f2eb98d0"
            }
        }"###;
        let doc: Credential = serde_json::from_str(doc_str).unwrap();
        println!("{}", serde_json::to_string_pretty(&doc).unwrap());
    }

    #[test]
    fn test_vc_date_time_roundtrip() {
        let expected_utc_now = chrono::Utc::now();
        let vc_date_time_now = VCDateTime::from(expected_utc_now);
        let roundtripped_utc_now = chrono::DateTime::<chrono::Utc>::from(vc_date_time_now);
        assert_eq!(roundtripped_utc_now, expected_utc_now);
    }

    #[async_std::test]
    async fn generate_jwt() {
        let vc_str = r###"{
            "@context": [
                "https://www.w3.org/2018/credentials/v1",
                "https://www.w3.org/2018/credentials/examples/v1"
            ],
            "id": "http://example.org/credentials/192783",
            "type": "VerifiableCredential",
            "issuer": "did:example:foo",
            "issuanceDate": "2020-08-25T11:26:53Z",
            "credentialSubject": {
                "id": "did:example:a6c78986cc36418b95a22d7f736",
                "spouse": "Example Person"
            }
        }"###;

        let key: JWK = serde_json::from_str(JWK_JSON).unwrap();
        let vc: Credential = serde_json::from_str(vc_str).unwrap();
        let aud = "did:example:90336644520443d28ba78beb949".to_string();
        let options = LinkedDataProofOptions {
            domain: Some(aud),
            checks: None,
            created: None,
            ..Default::default()
        };
        let resolver = &DIDExample;
        let signed_jwt = vc
            .generate_jwt(Some(&key), &options, resolver)
            .await
            .unwrap();
        println!("{:?}", signed_jwt);

        let mut context_loader = ssi_json_ld::ContextLoader::default();
        let (vc_opt, verification_result) = Credential::decode_verify_jwt(
            &signed_jwt,
            Some(options.clone()),
            &DIDExample,
            &mut context_loader,
        )
        .await;
        println!("{:#?}", verification_result);
        let _vc = vc_opt.unwrap();
        assert_eq!(verification_result.errors.len(), 0);
    }

    #[async_std::test]
    async fn decode_verify_jwt() {
        let key: JWK = serde_json::from_str(JWK_JSON).unwrap();

        let vc_str = r###"{
            "@context": [
                "https://www.w3.org/2018/credentials/v1",
                "https://www.w3.org/2018/credentials/examples/v1"
            ],
            "id": "http://example.org/credentials/192783",
            "type": "VerifiableCredential",
            "issuer": "did:example:foo",
            "issuanceDate": "2020-08-25T11:26:53Z",
            "credentialSubject": {
                "id": "did:example:a6c78986cc36418b95a22d7f736",
                "spouse": "Example Person"
            }
        }"###;

        let vc = Credential {
            expiration_date: Some(VCDateTime::from(Utc::now() + chrono::Duration::weeks(1))),
            ..serde_json::from_str(vc_str).unwrap()
        };
        let aud = "did:example:90336644520443d28ba78beb949".to_string();
        let options = LinkedDataProofOptions {
            domain: Some(aud),
            checks: None,
            created: None,
            verification_method: Some(URI::String("did:example:foo#key1".to_string())),
            ..Default::default()
        };
        let signed_jwt = vc
            .generate_jwt(Some(&key), &options, &DIDExample)
            .await
            .unwrap();
        println!("{:?}", signed_jwt);

        let mut context_loader = ssi_json_ld::ContextLoader::default();
        let (vc1_opt, verification_result) = Credential::decode_verify_jwt(
            &signed_jwt,
            Some(options.clone()),
            &DIDExample,
            &mut context_loader,
        )
        .await;
        println!("{:#?}", verification_result);
        assert!(verification_result.errors.is_empty());
        let vc1 = vc1_opt.unwrap();
        assert_eq!(vc.id, vc1.id);

        // Test expiration date
        let vc = Credential {
            expiration_date: Some(VCDateTime::from(Utc::now() - chrono::Duration::weeks(1))),
            ..vc
        };
        let signed_jwt = vc
            .generate_jwt(Some(&key), &options, &DIDExample)
            .await
            .unwrap();
        let (_vc_opt, verification_result) = Credential::decode_verify_jwt(
            &signed_jwt,
            Some(options.clone()),
            &DIDExample,
            &mut context_loader,
        )
        .await;
        println!("{:#?}", verification_result);
        assert!(!verification_result.errors.is_empty());
    }

    #[async_std::test]
    async fn decode_verify_jwt_single_array_subject() {
        let key: JWK = serde_json::from_str(JWK_JSON).unwrap();

        let vc_str = r###"{
            "@context": [
                "https://www.w3.org/2018/credentials/v1",
                "https://www.w3.org/2018/credentials/examples/v1"
            ],
            "type": "VerifiableCredential",
            "issuer": "did:example:foo",
            "issuanceDate": "2021-09-28T19:58:30Z",
            "credentialSubject": [{
                "id": "did:example:a6c78986cc36418b95a22d7f736",
                "spouse": "Example Person"
            }]
        }"###;

        let vc = Credential {
            expiration_date: Some(VCDateTime::from(Utc::now() + chrono::Duration::weeks(1))),
            ..serde_json::from_str(vc_str).unwrap()
        };
        let aud = "did:example:90336644520443d28ba78beb949".to_string();
        let options = LinkedDataProofOptions {
            domain: Some(aud),
            checks: None,
            created: None,
            verification_method: Some(URI::String("did:example:foo#key1".to_string())),
            ..Default::default()
        };
        let signed_jwt = vc
            .generate_jwt(Some(&key), &options, &DIDExample)
            .await
            .unwrap();
        println!("{:?}", signed_jwt);

        let mut context_loader = ssi_json_ld::ContextLoader::default();
        let (_vc1_opt, verification_result) = Credential::decode_verify_jwt(
            &signed_jwt,
            Some(options.clone()),
            &DIDExample,
            &mut context_loader,
        )
        .await;
        println!("{:#?}", verification_result);
        assert!(verification_result.errors.is_empty());
    }

    #[async_std::test]
    async fn generate_unsigned_jwt() {
        let key: JWK = serde_json::from_str(JWK_JSON).unwrap();
        let vc_str = r###"{
            "@context": [
                "https://www.w3.org/2018/credentials/v1",
                "https://www.w3.org/2018/credentials/examples/v1"
            ],
            "id": "http://example.org/credentials/192783",
            "type": "VerifiableCredential",
            "issuer": "did:example:foo",
            "issuanceDate": "2020-08-25T11:26:53Z",
            "credentialSubject": {
                "id": "did:example:a6c78986cc36418b95a22d7f736",
                "spouse": "Example Person"
            }
        }"###;
        let vc = Credential {
            expiration_date: Some(VCDateTime::from(Utc::now() + chrono::Duration::weeks(1))),
            ..serde_json::from_str(vc_str).unwrap()
        };
        let aud = "did:example:90336644520443d28ba78beb949".to_string();
        let options = LinkedDataProofOptions {
            domain: Some(aud),
            checks: None,
            created: None,
            verification_method: Some(URI::String("did:example:foo#key1".to_string())),
            ..Default::default()
        };
        let unsigned_jwt_vc = vc.generate_jwt(None, &options, &DIDExample).await.unwrap();
        let signature = sign_bytes_b64(
            key.get_algorithm().unwrap(),
            unsigned_jwt_vc.trim_end_matches('.').as_bytes(),
            &key,
        )
        .unwrap();
        let signed_jwt = [unsigned_jwt_vc, signature].join("");

        let mut context_loader = ssi_json_ld::ContextLoader::default();
        let (vc1_opt, verification_result) = Credential::decode_verify_jwt(
            &signed_jwt,
            Some(options.clone()),
            &DIDExample,
            &mut context_loader,
        )
        .await;
        assert_eq!(vec![String::new(); 0], verification_result.errors);
        let vc1 = vc1_opt.unwrap();
        assert_eq!(vc.id, vc1.id);
    }

    #[async_std::test]
    async fn credential_issue_verify() {
        let vc_str = r###"{
            "@context": "https://www.w3.org/2018/credentials/v1",
            "id": "http://example.org/credentials/3731",
            "type": ["VerifiableCredential"],
            "issuer": "did:example:foo",
            "issuanceDate": "2020-08-19T21:41:50Z",
            "credentialSubject": {
                "id": "did:example:d23dd687a7dc6787646f2eb98d0"
            }
        }"###;
        let mut vc: Credential = Credential::from_json_unsigned(vc_str).unwrap();

        let key: JWK = serde_json::from_str(JWK_JSON).unwrap();

        let issue_options = LinkedDataProofOptions {
            verification_method: Some(URI::String("did:example:foo#key1".to_string())),
            ..Default::default()
        };
        let mut context_loader = ssi_json_ld::ContextLoader::default();
        let proof = vc
            .generate_proof(&key, &issue_options, &DIDExample, &mut context_loader)
            .await
            .unwrap();
        println!("{}", serde_json::to_string_pretty(&proof).unwrap());
        vc.add_proof(proof);
        vc.validate().unwrap();
        let verification_result = vc.verify(None, &DIDExample, &mut context_loader).await;
        println!("{:#?}", verification_result);
        assert!(verification_result.errors.is_empty());

        // mess with the proof to make verify fail
        match vc.proof {
            None => unreachable!(),
            Some(OneOrMany::Many(_)) => unreachable!(),
            Some(OneOrMany::One(ref mut proof)) => match proof.jws {
                None => unreachable!(),
                Some(ref mut jws) => {
                    jws.insert(0, 'x');
                }
            },
        }
        println!("{}", serde_json::to_string_pretty(&vc).unwrap());
        let verification_result = vc.verify(None, &DIDExample, &mut context_loader).await;
        println!("{:#?}", verification_result);
        assert!(!verification_result.errors.is_empty());
    }

    #[async_std::test]
    async fn credential_issue_verify_bbs() {
        let cred_str = include_str!("../../tests/bbsplus-jane-doe-unsigned-vc.json");
        let mut vc = Credential::from_json_unsigned(cred_str).unwrap();
        let key_str = include_str!("../../tests/bbsplus-issuer-key.jwk");
        let key: JWK = serde_json::from_str(key_str).unwrap();

        let vm_str = include_str!("../../tests/bbsplus-verification-method.txt").trim();
        let issue_options = LinkedDataProofOptions {
            verification_method: Some(URI::String(vm_str.to_owned())),
            ..Default::default()
        };

        let mut context_loader = ssi_json_ld::ContextLoader::default();

        let proof = vc
            .generate_proof(&key, &issue_options, &DIDExample, &mut context_loader)
            .await
            .unwrap();

        eprintln!("{}", serde_json::to_string_pretty(&proof).unwrap());

        vc.add_proof(proof);
        vc.validate().unwrap();
        let verification_result = vc.verify(None, &DIDExample, &mut context_loader).await;
        eprintln!("{:#?}", verification_result);
        assert!(verification_result.errors.is_empty());

        let proof_nonce = "V3dG/xYTV7drtMkfXy5Dfj5iFj+CguQTFzVdYCYMMGE=";
        let selectors = vec![String::from("familyName"), String::from("givenName")];
        let positions = vc
            .get_nquad_positions(selectors.as_slice(), &mut context_loader)
            .await
            .unwrap();
        let mut derived_vc = derive_credential(&vc, proof_nonce, selectors.as_slice(), &DIDExample)
            .await
            .unwrap();

        let verify_options = LinkedDataProofOptions {
            nonce: Some(String::from(proof_nonce)),
            disclosed_message_indices: Some(positions.into_iter().map(|x| x as usize).collect()),
            ..Default::default()
        };
        let dc_verification_result = derived_vc
            .verify(Some(verify_options.clone()), &DIDExample, &mut context_loader)
            .await;
        eprintln!(
            "Derived credential verification result: {:?}",
            &dc_verification_result
        );
        assert!(dc_verification_result.errors.is_empty());

        // Replace the signature with another valid signature and ensure it fails.
        match vc.proof {
            None => unreachable!(),
            Some(OneOrMany::Many(_)) => unreachable!(),
            Some(OneOrMany::One(ref mut proof)) => {
                proof.jws = Some(String::from("eyJhbGciOiJCTFMxMjM4MUcyIiwiY3JpdCI6WyJiNjQiXSwiYjY0IjpmYWxzZX0..hgCsbX-km2b77sR7GQHcDsGHzgo004nOFmCjvH6ofL99YJVHsy3MXjiyC-i6MMVcFMVeCUP8kWMij9CMUUywr9f5ePQzc0rFRrAKqQg4nZpYMCz4qKa5vGceQo7cge_jvx7ewU0Sojf4nSJxPA41_Q"));
            },
        }
        let verification_result = vc.verify(None, &DIDExample, &mut context_loader).await;
        assert!(!verification_result.errors.is_empty());

        match derived_vc.proof {
            None => unreachable!(),
            Some(OneOrMany::Many(_)) => unreachable!(),
            Some(OneOrMany::One(ref mut proof)) => {
                proof.jws = Some(String::from("eyJhbGciOiJCTFMxMjM4MUcyIiwiY3JpdCI6WyJiNjQiXSwiYjY0IjpmYWxzZX0..AAAN3JXyeXht4pWhu54Rb0hBk5-aa8p72LyBZpXlQihUZ_txlLDjkp8EgOYKmTvGGrNgpLlhRc7nkZoM-oOwGj63XtUGJiFGwaDZA4iXkDVPo-9xmf_d6VZDisOSm2Pc0q0oYI2s2XV0q5_BGT4CdDRewRDQbn386nTRp272v4Amq_AiK05z6coKdnHMJPEpbdEH0QAAAHSrLnR6TAaoxfxHdBKVXL2q8N_51DTPtqiiKrD5kQrD_NAoZQ_D6DU8arwWayQeXcIAAAACJAWfAvZKJTehmKvc_FlWOMMxSRf2pDm-46oOb3ApyQktT1yIewg_MrheqHINcFxLtEtfVhqq9gaZ4jG4k4ixX6CZ32l7fT-71jl5Frxcomw0Xd9CfsxwpSQmqZQr_In5wiRp2qrik9AUaaaWklISBAAAAGVgRdKo-BXXEkrOBvTTTTIZNwz16NzxrJk7sXBNm3upFgGQir1huK-rU2tw7ilL6lkEH8BF-dh1U5KtRCjY-JMMIyIyyXfF_nBtdXx3e8ElTKm7pBxGJuvArnyebUzEVDwlkCl0HIzucHwDGDowTKx4NBA5d2yI_RpGXFItcOK-C0d5R7GRfm-UcVJq25LO096TjJ-giq3LRweuUUmfNaBDWJA7_pTHKU4EPq283J3KCCIe2zKeah0Nwctd1snGCZFk2uFWlzEf0O0mM8QNH_zlzRx_Ho25mmsmglkFIH1ZBW-mc1HA683hV0ftIovUJ_D-2Lwo8FZ0D2RqYshMcqI3FMX3YzppwXdoYpu8D2d6U1eFT4UnGxqnNvuscNLjbLlH32epfSWWF782pTxmO6KLwkLF1Ol6ME1NYWsdk4UCIRQDclH_bVkNuHI5qaIIIMsBM1wvEhd08-IEuot3XC3LXvcS2bUiNYQgQ8rlUmScpLUsyHjzYPTxMNQguIg6qe9W5maqF6EtnnfZ1_v8ku_fMhk9t2S1WZXvhESrRdp0Z2_q1ny9yea-frZPYjVDnsOyeNQrM3O5aguAFXniF71jC664-b8nolrI3seqWpLsIVmIN-eDeC-QmOTIgDk78x1Lr4btQRwck0OAK3nRlHOP26uHsDMaMQDuescledFPihiUQIenPQXuQuP9I1nLLZyW2zuAzTbnHRjBLcoWV2gKHk-Y70P9mulZl4x5Bm5U1QXoLsZyJmWEmp4y8sReCzAw2uHFtJrdj_AsLG-xGlkt7Ec4BqolZIHAr9gIZv7a0Un6DDxw6rbTjsXgFoQKKhJ13Fi1z2wRlsErCdSImeuPBy-6Txg0aENELdvBh6nRgaBpW8_movD62c8JBueIxvgUiRUmc-yenITYMIo2hDyYsif_zgH6V1QXlVrMPFMEv0_H6TXE1qgDc2xu2aazsDo6ca9f49hUIUqa70NbOI5Gb-YSyu1MLX4NxmD_5jMB8sBV-66QD0IUl-dzxcgPfIhkufvaoz0Tyiy4BnMrHbUNqaXFVBufb4bHMwJiZ1J-hzJ-kjK8eSaD4cUQaBGQre0ma3N4ZB-iZILKqoYBaF_cT2Tjk7dLlmL-XoNCVSNysTavromJ0FoMWwjkvXcoO_hoYBwxT-uQyK12aF-UuTIsg68lyt4gr8eLbIAgAK1Jm255cv1s52jxeOgDeSKUTwHH_MF8ICMTJefqXOTFKt7LCEKrmpyjysjKc6aSorJ17N8byAZcDlvCpa-uQv97Htg1m-sivIEE6ADfsvFgOECFOJ30VU_d94S3qFFdfNSIuUBfu0aRZRfA1x3b6xP5qa3yMpxIb0CinTItesHSsafwA6ZU_Pd9u1ndFX08jUIbdRWB2PJC02-sr9VItXmlHZcIJi2PT4VPJNCc8f5m2o4MoEBnuMmBOT8esIxpgiiMgEzCNgEVTjiRwwIgO3RqF2EuCWz6G1vL92QgIGFjrFFaMPj8cB8w5ppaT47zO4dW9F1LBKJ6YF-zsExZGmE0M1lJPk5XiBmjwI3iR1KCGSCtIdFmBPSZoTXvzFCMLI4jK2ank0cmq3NzTsaX4sqvGnAnRpzI-QemJ8MneLMMK9d2N-1gmXDA02ulylVdGZanitdWGStQm7aTnXyrQEewsa9ACx8DLNJrO0gx_he5WFwE1fxl9YxWda9WqcgnviiUHAupGFQdZ99psZtaEm-zAWtk8_Ak2B-QByTxmvqGPBj_c4CsRfllSkum3CSDK1-LeULScH_w5edkmwRRC66hq49fVnmJNjuu73rx7XUMunT38kLqBJ8mJvJ0BPj7cq8aiQTvDcFNKGTI8n8SsfYVJAPQmGB1DWy3z0c6e0Rx7om9SrFx8Lsz6rXX0cMZqM_xoGCrNfgweVyoKqPgykcDBCtjcXfRQd6_oasCRE2brr7HkHBiA--P0rPPTztPcjdMegpwBhdqFVm2U0UQtUXDxYg8GLVJSyZovlM8gR7NP2yFJ0xEmIC1xNGaT4kE66Zo87cL0gWkUfJPM6mGP9zuX4Y6vxE2q6pIcjdNHguMy1y6FZjbdzhrOu0G_Ze8KHInf0IaWmZZf6cFmUjjs_PFN398oSrqvPUuv5-bEaDFJXrAFrxjc38oMV2ZFszVfnVrNDm6Tw43NVCv2dpy2TIVuq07tH7Xvj3DEfe484bjMqt_6Z2eT4-RXxYZKuT8uEdxgHADa7voDE6vnsbBEZhqR9Lv6PNNeA1YO9aumhoaFsPwQ8B9m1xhWxNJO4pbToa__Xs8goxePNc2OZ3zRwmZeVE8iXyDsBvZATCpkI8UKWzlm9HGe9ukG9efWRzR0owf0XDC0eP2pKnYISUNxrzt-7wlI_vnih6IYH_UL6bNMEVECW9MRECpD0hMLVqnUTdpSSusFTGYXVhf4Zj5juET15chEOQWTtjR1PRRcI-ym-pnYjxutghRX-_tV7-kFQHehl6b4AqrA-9OI1LWUpnkvOiOTVpgWhXYzE4VAy7IJ-AaKHp0t1M1yKjeaZ7xmJ8PBz__iAFEDaqxHOE-7vkVY4Rs5NxrHZYzdf2m2ZcNSzyG4dhDdFYSWNv2GgYpfwekGmQcg39NRnLywAHVHikHTWxGf6-sxGtdbnIKiiFVDq4QMhcVblyeQjS4U3UiRG0VLyI8Rr3awv9vw25XPZhkS4A-LC4JYWs8FGt9EqM1ehFe9rmYX_ZxyvbZnkP9uBehXRUJ1KWb-vG0JbWEAzNgZaFT7QEKEtjmZ67kaSFKgxNDBQnqZJsCc1IB0lDjYO6M5s-dSN-lzYepvwehUHK84u1Yihu0bwQU8NX0x50NKENfYSAhVfJmFPxHoKHH9bPJYR3LGIfA6oLiSs-uAPAk_Ykov-W0E4MVU8H18Pa3AQffVb17yGUREhiFPxF4zJ_K-3rj476bWxYRP--Rey-vrQFLpKk6XrttPgKY-3i7bfDDNnzuBrddm4F3GwJ23cGzXwE2aTE2IgrZI83iOSOPQWuCGDcpPTbfk5MDkWR-Y84MUD0tvwzEUXEK5EiPefSV0RsX7HBXGLDBpx6u1b-w9ktCHF3Km-ATMR9I19Prb6L6uZQxm5cvsc-v2nI0dVjkSW8lpLJa4Ohg17WBUMAWpxftfaBV2ZCxEXq5cb7MUmajHWEs3azHbVsffZV0b4LO62mNqDG6Hai6ZaFi5v4QYKo7ha-KIq8APiw32kE6IXWXcTmVX2-Y3AnFqYgiZdbnOiR7PdcH28EV2ardByrgER4yX7mU5WFxkrp2JzReSm6NQUOQbh8zwPhMBCHRJvpB7tl1IhrwNHAHwGQl-J6H4kkqsag4tL4Lacpw_g6iXlK2EZx_cPJ__5CAmXFEH1TCUkdY2OccdVzd2VUysiR4iDGEs-Uvp0IYI05KPnpc8gtJYAMHHR85dO4qy2s93JqX6Rfra_JNzh0fD2gYA9JFnuo1SOXtwFZozp7VerBIlpkAxUV8D0hhaN3OjCHQBybStCaf_14rG8MZQqvO1REU6G8mwNVsGHhKAjWh1fK1G0qBZZodw54sfbzO8DaXO2Jjc3XDtr8vvSvCALyuxvIgaf9Fgtfs3IBjKhxDg-6R7ZRZIHsWIhxO3ZHdJ58Hc9BAHGNjNXuhS7Rt0dmodlwUVsK2jhkr15adF3ZCndL12-2kIPWAeAJ319BrqPuhkCVmD3pNFgkLRDm7izGqE9sOskkwU9kNUbJf8SEnNQAZr9l4oyIiMVXQ9v6Fhm7sB7-RUWP7DwqEyxs4-9_kY6S90Bm2NejJGKI5Ow-lCIQj2mYSVSPD1RGskW1LHEmoVAPwOLgj1-7FugqvOkXPRLHPbmZOxbMlkUI-pbEusuwXb_oBQBHZLemqC_kU4JtCnRfDAxMwtYQB9ful7goq79OrmbuXZwok81XXNSK69O3G2lYLJdxEgaE2ibwaYygg_cn4jkYGAwFPCxH-cTNszVzMX789LKTIfLswKDdgg0deyesAF6eSCRyuzY12edG_5w5wignfS-nYTPCTOJcQmsAduiKyXQsvBdJM7tTLWXIXJy2dZt5HpTLW6_ALOj3HcATLH8hxeYmJBiw02FazG_2FXiEoVtOAZ_n0I4qm8wKc5-4t215xrzmjD2ZchViImob-TzKvxpMJpHHXKjTv2Urk1FtZ_yPV7yA6zstLZmaWE48UAZk6GXUo9p2Gi5MprpzxaQbq74YLXgIRULhEKsdCKWQ-s6JA0LjUSoQW60zucdW6BSf432QlgmnRMdKiCk2V4GwoeTbIxOrqjQedWOk8XzA9-yd7KRyZZyjxQAb5vVu2AAAAAQAAAAxsVJu4NY7cRmRJgKr3lZ9TVbiqGecLdKLTTCbnNzIOxw"));
            },
        }

        let dc_verification_result = derived_vc
            .verify(Some(verify_options.clone()), &DIDExample, &mut context_loader)
            .await;
        assert!(!dc_verification_result.errors.is_empty());
    }

    #[async_std::test]
    async fn credential_issue_verify_bs58() {
        let vc_str = r###"{
            "@context": "https://www.w3.org/2018/credentials/v1",
            "id": "http://example.org/credentials/3731",
            "type": ["VerifiableCredential"],
            "issuer": "did:example:foo",
            "issuanceDate": "2020-08-19T21:41:50Z",
            "credentialSubject": {
                "id": "did:example:d23dd687a7dc6787646f2eb98d0"
            }
        }"###;
        let mut vc: Credential = Credential::from_json_unsigned(vc_str).unwrap();

        let key_str = include_str!("../../tests/ed25519-2020-10-18.json");
        let key: JWK = serde_json::from_str(key_str).unwrap();

        let issue_options = LinkedDataProofOptions {
            verification_method: Some(URI::String("did:example:foo#key3".to_string())),
            ..Default::default()
        };
        let mut context_loader = ssi_json_ld::ContextLoader::default();
        let proof = vc
            .generate_proof(&key, &issue_options, &DIDExample, &mut context_loader)
            .await
            .unwrap();
        println!("{}", serde_json::to_string_pretty(&proof).unwrap());
        vc.add_proof(proof);
        vc.validate().unwrap();
        let verification_result = vc.verify(None, &DIDExample, &mut context_loader).await;
        println!("{:#?}", verification_result);
        assert!(verification_result.errors.is_empty());

        // mess with the proof to make verify fail
        match vc.proof {
            None => unreachable!(),
            Some(OneOrMany::Many(_)) => unreachable!(),
            Some(OneOrMany::One(ref mut proof)) => match proof.jws {
                None => unreachable!(),
                Some(ref mut jws) => {
                    jws.insert(0, 'x');
                }
            },
        }
        println!("{}", serde_json::to_string_pretty(&vc).unwrap());
        let verification_result = vc.verify(None, &DIDExample, &mut context_loader).await;
        println!("{:#?}", verification_result);
        assert!(!verification_result.errors.is_empty());
    }

    #[async_std::test]
    async fn credential_issue_verify_no_z() {
        let vc_str = r###"{
            "@context": "https://www.w3.org/2018/credentials/v1",
            "id": "http://example.org/credentials/3731",
            "type": ["VerifiableCredential"],
            "issuer": "did:example:foo",
            "issuanceDate": "2020-08-19T21:41:50+00:00",
            "credentialSubject": {
                "id": "did:example:d23dd687a7dc6787646f2eb98d0"
            }
        }"###;
        let mut vc: Credential = Credential::from_json_unsigned(vc_str).unwrap();

        let key: JWK = serde_json::from_str(JWK_JSON).unwrap();

        let issue_options = LinkedDataProofOptions {
            verification_method: Some(URI::String("did:example:foo#key1".to_string())),
            ..Default::default()
        };
        let mut context_loader = ssi_json_ld::ContextLoader::default();
        let proof = vc
            .generate_proof(&key, &issue_options, &DIDExample, &mut context_loader)
            .await
            .unwrap();
        println!("{}", serde_json::to_string_pretty(&proof).unwrap());
        vc.add_proof(proof);
        vc.validate().unwrap();
        let verification_result = vc.verify(None, &DIDExample, &mut context_loader).await;
        println!("{:#?}", verification_result);
        assert!(verification_result.errors.is_empty());
    }

    #[async_std::test]
    async fn credential_proof_preparation() {
        let vc_str = r###"{
            "@context": "https://www.w3.org/2018/credentials/v1",
            "id": "http://example.org/credentials/3731",
            "type": ["VerifiableCredential"],
            "issuer": "did:example:foo",
            "issuanceDate": "2020-08-19T21:41:50Z",
            "credentialSubject": {
                "id": "did:example:d23dd687a7dc6787646f2eb98d0"
            }
        }"###;
        let mut vc: Credential = Credential::from_json_unsigned(vc_str).unwrap();

        let key: JWK = serde_json::from_str(JWK_JSON).unwrap();

        let issue_options = LinkedDataProofOptions {
            proof_purpose: Some(ProofPurpose::AssertionMethod),
            verification_method: Some(URI::String("did:example:foo#key1".to_string())),
            ..Default::default()
        };
        let mut context_loader = ssi_json_ld::ContextLoader::default();
        let algorithm = key.get_algorithm().unwrap();
        let public_key = key.to_public();

        let preparation = vc
            .prepare_proof(
                &public_key,
                &issue_options,
                &DIDExample,
                &mut context_loader,
            )
            .await
            .unwrap();
        let signing_input = match preparation.signing_input {
            ssi_ldp::SigningInput::Bytes(ref bytes) => &bytes.0,
            #[allow(unreachable_patterns)]
            _ => panic!("Unexpected signing input type"),
        };
        let sig = ssi_jws::sign_bytes(algorithm, signing_input, &key).unwrap();
        let sig_b64 = base64::encode_config(sig, base64::URL_SAFE_NO_PAD);
        let proof = preparation
            .proof
            .type_
            .complete(&preparation, &sig_b64)
            .await
            .unwrap();
        println!("{}", serde_json::to_string_pretty(&proof).unwrap());
        vc.add_proof(proof);
        vc.validate().unwrap();
        let verification_result = vc.verify(None, &DIDExample, &mut context_loader).await;
        println!("{:#?}", verification_result);
        assert!(verification_result.errors.is_empty());

        // mess with the proof to make verify fail
        match vc.proof {
            None => unreachable!(),
            Some(OneOrMany::Many(_)) => unreachable!(),
            Some(OneOrMany::One(ref mut proof)) => match proof.jws {
                None => unreachable!(),
                Some(ref mut jws) => {
                    jws.insert(0, 'x');
                }
            },
        }
        println!("{}", serde_json::to_string_pretty(&vc).unwrap());
        let verification_result = vc.verify(None, &DIDExample, &mut context_loader).await;
        println!("{:#?}", verification_result);
        assert!(!verification_result.errors.is_empty());
    }

    #[async_std::test]
    async fn proof_json_to_urdna2015() {
        use serde_json::json;
        let proof_str = r###"{
            "type": "RsaSignature2018",
            "created": "2020-09-03T15:15:39Z",
            "verificationMethod": "https://example.org/foo/1",
            "proofPurpose": "assertionMethod"
        }"###;
        let urdna2015_expected = r###"_:c14n0 <http://purl.org/dc/terms/created> "2020-09-03T15:15:39Z"^^<http://www.w3.org/2001/XMLSchema#dateTime> .
_:c14n0 <http://www.w3.org/1999/02/22-rdf-syntax-ns#type> <https://w3id.org/security#RsaSignature2018> .
_:c14n0 <https://w3id.org/security#proofPurpose> <https://w3id.org/security#assertionMethod> .
_:c14n0 <https://w3id.org/security#verificationMethod> <https://example.org/foo/1> .
"###;
        let proof: Proof = serde_json::from_str(proof_str).unwrap();
        struct ProofContexts(Value);
        #[async_trait]
        impl LinkedDataDocument for ProofContexts {
            fn get_contexts(&self) -> Result<Option<String>, ssi_ldp::Error> {
                Ok(Some(serde_json::to_string(&self.0)?))
            }

            async fn to_dataset_for_signing(
                &self,
                _parent: Option<&(dyn LinkedDataDocument + Sync)>,
                _context_loader: &mut ContextLoader,
            ) -> Result<DataSet, ssi_ldp::Error> {
                Err(ssi_ldp::Error::MissingAlgorithm)
            }

            fn to_value(&self) -> Result<Value, ssi_ldp::Error> {
                Ok(self.0.clone())
            }
        }
        let mut context_loader = ssi_json_ld::ContextLoader::default();
        let parent = ProofContexts(json!(["https://w3id.org/security/v1", DEFAULT_CONTEXT]));
        let proof_dataset = proof
            .to_dataset_for_signing(Some(&parent), &mut context_loader)
            .await
            .unwrap();
        let proof_dataset_normalized = urdna2015::normalize(proof_dataset.quads().map(Into::into));
        let proof_urdna2015 = proof_dataset_normalized.into_nquads();
        eprintln!("proof:\n{}", proof_urdna2015);
        eprintln!("expected:\n{}", urdna2015_expected);
        assert_eq!(proof_urdna2015, urdna2015_expected);
    }

    #[async_std::test]
    async fn credential_json_to_urdna2015() {
        let credential_str = r#"{
            "@context": [
                "https://www.w3.org/2018/credentials/v1",
                "https://www.w3.org/2018/credentials/examples/v1"
            ],
            "id": "http://example.com/credentials/4643",
            "type": ["VerifiableCredential"],
            "issuer": "https://example.com/issuers/14",
            "issuanceDate": "2018-02-24T05:28:04Z",
            "credentialSubject": {
                "id": "did:example:abcdef1234567",
                "name": "Jane Doe"
            }
        }"#;
        let urdna2015_expected = r#"<did:example:abcdef1234567> <http://schema.org/name> "Jane Doe"^^<http://www.w3.org/1999/02/22-rdf-syntax-ns#HTML> .
<http://example.com/credentials/4643> <http://www.w3.org/1999/02/22-rdf-syntax-ns#type> <https://www.w3.org/2018/credentials#VerifiableCredential> .
<http://example.com/credentials/4643> <https://www.w3.org/2018/credentials#credentialSubject> <did:example:abcdef1234567> .
<http://example.com/credentials/4643> <https://www.w3.org/2018/credentials#issuanceDate> "2018-02-24T05:28:04Z"^^<http://www.w3.org/2001/XMLSchema#dateTime> .
<http://example.com/credentials/4643> <https://www.w3.org/2018/credentials#issuer> <https://example.com/issuers/14> .
"#;
        let vc: Credential = serde_json::from_str(credential_str).unwrap();
        let mut context_loader = ssi_json_ld::ContextLoader::default();
        let credential_dataset = vc
            .to_dataset_for_signing(None, &mut context_loader)
            .await
            .unwrap();
        let credential_dataset_normalized =
            urdna2015::normalize(credential_dataset.quads().map(Into::into));
        let credential_urdna2015 = credential_dataset_normalized.into_nquads();
        eprintln!("credential:\n{}", credential_urdna2015);
        eprintln!("expected:\n{}", urdna2015_expected);
        assert_eq!(credential_urdna2015, urdna2015_expected);
    }

    #[async_std::test]
    async fn credential_verify() {
        let mut context_loader = ssi_json_ld::ContextLoader::default();
        good_vc(
            include_str!("../../examples/vc.jsonld"),
            &mut context_loader,
        )
        .await;

        let vc_jwt = include_str!("../../examples/vc.jwt");
        let mut context_loader = ssi_json_ld::ContextLoader::default();
        let (vc_opt, result) =
            Credential::decode_verify_jwt(vc_jwt, None, &DIDExample, &mut context_loader).await;
        println!("{:#?}", result);
        let vc = vc_opt.unwrap();
        println!("{:#?}", vc);
        assert!(result.errors.is_empty());
        assert!(result.warnings.is_empty());
    }

    async fn good_vc(vc_str: &str, context_loader: &mut ContextLoader) {
        let vc = Credential::from_json(vc_str).unwrap();
        let result = vc.verify(None, &DIDExample, context_loader).await;
        println!("{:#?}", result);
        assert!(result.errors.is_empty());
        assert!(result.warnings.is_empty());
    }

    async fn bad_vc(vc_str: &str, context_loader: &mut ContextLoader) {
        let vc = match Credential::from_json(vc_str) {
            Ok(vc) => vc,
            Err(_) => return,
        };
        let result = vc.verify(None, &DIDExample, context_loader).await;
        println!("{:#?}", result);
        assert!(!result.errors.is_empty());
    }

    #[async_std::test]
    async fn credential_verify_proof_consistency() {
        // These test vectors were generated using examples/issue.rs with the verify part disabled,
        // and with changes made to contexts/lds-jws2020-v1.jsonld, and then copying the context
        // object into the VC.
        let mut context_loader = ssi_json_ld::ContextLoader::default();
        good_vc(
            include_str!("../../examples/vc-jws2020-inline-context.jsonld"),
            &mut context_loader,
        )
        .await;
        bad_vc(
            include_str!("../../examples/vc-jws2020-bad-type.jsonld"),
            &mut context_loader,
        )
        .await;
        bad_vc(
            include_str!("../../examples/vc-jws2020-bad-purpose.jsonld"),
            &mut context_loader,
        )
        .await;
        bad_vc(
            include_str!("../../examples/vc-jws2020-bad-method.jsonld"),
            &mut context_loader,
        )
        .await;
        bad_vc(
            include_str!("../../examples/vc-jws2020-bad-type-json.jsonld"),
            &mut context_loader,
        )
        .await;
        bad_vc(
            include_str!("../../examples/vc-jws2020-bad-purpose-json.jsonld"),
            &mut context_loader,
        )
        .await;
        bad_vc(
            include_str!("../../examples/vc-jws2020-bad-method-json.jsonld"),
            &mut context_loader,
        )
        .await;
    }

    #[async_std::test]
    async fn cannot_add_properties_after_signing() {
        use serde_json::json;
        let vc_str = include_str!("../../examples/vc.jsonld");
        let mut vc: Value = serde_json::from_str(vc_str).unwrap();
        vc["newProp"] = json!("foo");
        let vc: Credential = serde_json::from_value(vc).unwrap();
        let mut context_loader = ssi_json_ld::ContextLoader::default();
        let result = vc.verify(None, &DIDExample, &mut context_loader).await;
        println!("{:#?}", result);
        assert!(!result.errors.is_empty());
        assert!(result.warnings.is_empty());
    }

    #[async_std::test]
    async fn presentation_verify() {
        // LDP VC in LDP VP
        let vp_str = include_str!("../../examples/vp.jsonld");
        let vp = Presentation::from_json(vp_str).unwrap();
        let verify_options = LinkedDataProofOptions {
            proof_purpose: Some(ProofPurpose::Authentication),
            ..Default::default()
        };
        let mut context_loader = ssi_json_ld::ContextLoader::default();
        let result = vp
            .verify(
                Some(verify_options.clone()),
                &DIDExample,
                &mut context_loader,
            )
            .await;
        println!("{:#?}", result);
        assert!(result.errors.is_empty());
        assert!(result.warnings.is_empty());
        let vc = match vp.verifiable_credential.into_iter().flatten().next() {
            Some(CredentialOrJWT::Credential(vc)) => vc,
            _ => unreachable!(),
        };
        let result = vc.verify(None, &DIDExample, &mut context_loader).await;
        assert!(result.errors.is_empty());
        assert!(result.warnings.is_empty());

        // LDP VC in JWT VP
        let vp_jwt = include_str!("../../examples/vp.jwt");
        let (vp_opt, result) = Presentation::decode_verify_jwt(
            vp_jwt,
            Some(verify_options.clone()),
            &DIDExample,
            &mut context_loader,
        )
        .await;
        println!("{:#?}", result);
        assert!(result.errors.is_empty());
        assert!(result.warnings.is_empty());
        let vp = vp_opt.unwrap();
        let vc = match vp.verifiable_credential.into_iter().flatten().next() {
            Some(CredentialOrJWT::Credential(vc)) => vc,
            _ => unreachable!(),
        };
        let result = vc.verify(None, &DIDExample, &mut context_loader).await;
        assert!(result.errors.is_empty());
        assert!(result.warnings.is_empty());

        // JWT VC in LDP VP
        let vp_str = include_str!("../../examples/vp-jwtvc.jsonld");
        let vp = Presentation::from_json(vp_str).unwrap();
        let result = vp
            .verify(
                Some(verify_options.clone()),
                &DIDExample,
                &mut context_loader,
            )
            .await;
        println!("{:#?}", result);
        assert!(result.errors.is_empty());
        assert!(result.warnings.is_empty());
        let vc_jwt = match vp.verifiable_credential.into_iter().flatten().next() {
            Some(CredentialOrJWT::JWT(jwt)) => jwt,
            _ => unreachable!(),
        };
        let result = Credential::verify_jwt(&vc_jwt, None, &DIDExample, &mut context_loader).await;
        assert!(result.errors.is_empty());
        assert!(result.warnings.is_empty());

        // JWT VC in JWT VP
        let vp_jwt = include_str!("../../examples/vp-jwtvc.jwt");
        let (vp_opt, result) = Presentation::decode_verify_jwt(
            vp_jwt,
            Some(verify_options.clone()),
            &DIDExample,
            &mut context_loader,
        )
        .await;
        println!("{:#?}", result);
        let vp = vp_opt.unwrap();

        assert!(result.errors.is_empty());
        assert!(result.warnings.is_empty());
        let vc_jwt = match vp.verifiable_credential.into_iter().flatten().next() {
            Some(CredentialOrJWT::JWT(jwt)) => jwt,
            _ => unreachable!(),
        };
        let result = Credential::verify_jwt(&vc_jwt, None, &DIDExample, &mut context_loader).await;
        assert!(result.errors.is_empty());
        assert!(result.warnings.is_empty());
    }

    #[async_std::test]
    async fn credential_status() {
        use serde_json::json;
        let mut unrevoked_vc: Credential = serde_json::from_value(json!({
            "@context": [
                "https://www.w3.org/2018/credentials/v1",
                "https://w3id.org/vc-revocation-list-2020/v1"
            ],
            "type": ["VerifiableCredential"],
            "issuer": "did:example:foo",
            "issuanceDate": "2021-08-25T18:38:54Z",
            "credentialSubject": {
              "id": "did:example:foo"
            },
            "credentialStatus": {
                "id": "_:1",
                "type": "RevocationList2020Status",
                "revocationListCredential": EXAMPLE_REVOCATION_2020_LIST_URL,
                "revocationListIndex": "0"
            }
        }))
        .unwrap();
        let mut revoked_vc: Credential = serde_json::from_value(json!({
            "@context": [
                "https://www.w3.org/2018/credentials/v1",
                "https://w3id.org/vc-revocation-list-2020/v1"
            ],
            "type": ["VerifiableCredential"],
            "issuer": "did:example:foo",
            "issuanceDate": "2021-08-25T20:15:45Z",
            "credentialSubject": {
              "id": "did:example:foo"
            },
            "credentialStatus": {
                "id": "_:1",
                "type": "RevocationList2020Status",
                "revocationListCredential": EXAMPLE_REVOCATION_2020_LIST_URL,
                "revocationListIndex": "1"
            }
        }))
        .unwrap();
        let key: JWK = serde_json::from_str(JWK_JSON).unwrap();

        let issue_options = LinkedDataProofOptions {
            verification_method: Some(URI::String("did:example:foo#key1".to_string())),
            ..Default::default()
        };
        let verify_options = LinkedDataProofOptions {
            checks: Some(vec![Check::Proof, Check::Status]),
            ..Default::default()
        };

        let mut context_loader = ssi_json_ld::ContextLoader::default();
        // Issue unrevoked VC
        let proof = unrevoked_vc
            .generate_proof(&key, &issue_options, &DIDExample, &mut context_loader)
            .await
            .unwrap();
        println!("{}", serde_json::to_string_pretty(&proof).unwrap());
        unrevoked_vc.add_proof(proof);
        unrevoked_vc.validate().unwrap();

        // Issue revoked VC
        let proof = revoked_vc
            .generate_proof(&key, &issue_options, &DIDExample, &mut context_loader)
            .await
            .unwrap();
        println!("{}", serde_json::to_string_pretty(&proof).unwrap());
        revoked_vc.add_proof(proof);
        revoked_vc.validate().unwrap();

        // Verify unrevoked VC
        let verification_result = unrevoked_vc
            .verify(
                Some(verify_options.clone()),
                &DIDExample,
                &mut context_loader,
            )
            .await;
        println!("{:#?}", verification_result);
        assert_eq!(verification_result.errors.len(), 0);

        // Verify revoked VC
        let verification_result = revoked_vc
            .verify(Some(verify_options), &DIDExample, &mut context_loader)
            .await;
        println!("{:#?}", verification_result);
        assert_ne!(verification_result.errors.len(), 0);
    }

    #[async_std::test]
    async fn credential_status_2021() {
        use serde_json::json;
        // status list credential is generated in examples/issue-status-list.rs

        // based on https://w3c-ccg.github.io/vc-status-list-2021/#example-example-statuslist2021credential
        let unrevoked_credential: Credential = serde_json::from_value(json!({
          "@context": [
            "https://www.w3.org/2018/credentials/v1",
            "https://w3id.org/vc/status-list/2021/v1"
          ],
          "id": "https://example.com/credentials/23894672394",
          "type": ["VerifiableCredential"],
          "issuer": "did:example:12345",
          "issued": "2021-04-05T14:27:42Z",
          "credentialStatus": {
            "id": "_:1",
            "type": "StatusList2021Entry",
            "statusPurpose": "revocation",
            "statusListIndex": "94567",
            "statusListCredential": EXAMPLE_STATUS_LIST_2021_URL
          },
          "credentialSubject": {
            "id": "did:example:6789",
            "type": "Person"
          }
        }))
        .unwrap();
        let mut context_loader = ssi_json_ld::ContextLoader::default();
        let vres = unrevoked_credential
            .check_status(&DIDExample, &mut context_loader)
            .await;
        println!("{:#?}", vres);
        assert_eq!(vres.errors.len(), 0);

        let revoked_credential: Credential = serde_json::from_value(json!({
          "@context": [
            "https://www.w3.org/2018/credentials/v1",
            "https://w3id.org/vc/status-list/2021/v1"
          ],
          "id": "https://example.com/credentials/23894672394",
          "type": ["VerifiableCredential"],
          "issuer": "did:example:12345",
          "issued": "2021-04-05T14:27:42Z",
          "credentialStatus": {
            "id": "_:1",
            "type": "StatusList2021Entry",
            "statusPurpose": "revocation",
            "statusListIndex": "1",
            "statusListCredential": EXAMPLE_STATUS_LIST_2021_URL
          },
          "credentialSubject": {
            "id": "did:example:6789",
            "type": "Person"
          }
        }))
        .unwrap();
        let mut context_loader = ssi_json_ld::ContextLoader::default();
        let vres = revoked_credential
            .check_status(&DIDExample, &mut context_loader)
            .await;
        println!("{:#?}", vres);
        assert_ne!(vres.errors.len(), 0);
    }

    #[async_std::test]
    async fn interop_jwt_vc() {
        use time::{
            ext::NumericalDuration, format_description::well_known::Rfc3339, OffsetDateTime,
        };
        let vc = json!({
            "@context": "https://www.w3.org/2018/credentials/v1",
            "id": "http://example.org/credentials/3731",
            "type": ["VerifiableCredential"],
            "issuer": "did:example:placeholder",
            "issuanceDate": "2020-08-19T21:41:50Z",
            "expirationDate": (OffsetDateTime::now_utc() + (52*10).weeks()).replace_nanosecond(0).unwrap().format(&Rfc3339).unwrap(),
            "credentialSubject": {
                "id": "did:example:d23dd687a7dc6787646f2eb98d0"
            }
        });
        let mut vc: Credential = serde_json::from_value(vc).unwrap();
        let key: JWK = serde_json::from_str(JWK_JSON).unwrap();
        let mut vc_issue_options = LinkedDataProofOptions::default();
        let vc_issuer_key = "did:example:foo".to_string();
        let vc_issuer_vm = "did:example:foo#key1".to_string();
        vc.issuer = Some(Issuer::URI(URI::String(vc_issuer_key.to_string())));
        vc_issue_options.verification_method = Some(URI::String(vc_issuer_vm));
        vc_issue_options.proof_purpose = Some(ProofPurpose::AssertionMethod);
        vc_issue_options.checks = None;
        vc_issue_options.created = None;
        let vc_jwt = vc
            .generate_jwt(Some(&key), &vc_issue_options, &DIDExample)
            .await
            .unwrap();
        let verifier = josekit::jws::PS256
            .verifier_from_jwk(&josekit::jwk::Jwk::from_bytes(JWK_JSON).unwrap())
            .unwrap();
        josekit::jwt::decode_with_verifier(vc_jwt, &verifier).unwrap();
    }

    #[async_std::test]
    async fn verify_old_jwt_vc_decimal_timestamp() {
        let vc_jwt = "eyJhbGciOiJQUzI1NiIsImtpZCI6ImRpZDpleGFtcGxlOmZvbyNrZXkxIn0.eyJleHAiOjE5OTUyNjczOTcuMTI1ODg4LCJpc3MiOiJkaWQ6ZXhhbXBsZTpmb28iLCJuYmYiOjE1OTc4NzMzMTAuMCwianRpIjoiaHR0cDovL2V4YW1wbGUub3JnL2NyZWRlbnRpYWxzLzM3MzEiLCJzdWIiOiJkaWQ6ZXhhbXBsZTpkMjNkZDY4N2E3ZGM2Nzg3NjQ2ZjJlYjk4ZDAiLCJ2YyI6eyJAY29udGV4dCI6Imh0dHBzOi8vd3d3LnczLm9yZy8yMDE4L2NyZWRlbnRpYWxzL3YxIiwiaWQiOiJodHRwOi8vZXhhbXBsZS5vcmcvY3JlZGVudGlhbHMvMzczMSIsInR5cGUiOlsiVmVyaWZpYWJsZUNyZWRlbnRpYWwiXSwiY3JlZGVudGlhbFN1YmplY3QiOnsiaWQiOiJkaWQ6ZXhhbXBsZTpkMjNkZDY4N2E3ZGM2Nzg3NjQ2ZjJlYjk4ZDAifSwiaXNzdWVyIjoiZGlkOmV4YW1wbGU6Zm9vIiwiaXNzdWFuY2VEYXRlIjoiMjAyMC0wOC0xOVQyMTo0MTo1MFoiLCJleHBpcmF0aW9uRGF0ZSI6IjIwMzMtMDMtMjRUMDg6NTY6MzcuMTI1ODg4WiJ9fQ.qCOIRr090plGC2SYQeTMuasErurjGeCbHNjkfospByWHxadk-8oz6P6beH03Adafu0I-7xrpEIxmC-KfHynAuEBCpjHMYh0rY2nGHX1sH530DE9O1FOK2IXtvScPKLzCv6v25qIUydzJZY9MnuoO879iowDgMgSAkDzjl8ZXnKpG3_dvoATrVpjP4FeC5m2JVJTMnOIKfehy9ZeFzilb9VcGmprWGWB_e2BJJ_wnLfxorVbGmS7QvTsARuUn_jPxrq_JPf9UZqwGb_wMwN7KG1VJRBuGix9ltf-KNwXI-Qm-9ZabYHub9n0Q3AHTDO78Lr4Or1PuiGq-QNQLtSVb5Q";
        let mut context_loader = ssi_json_ld::ContextLoader::default();
        let vc_verification_result =
            Credential::verify_jwt(vc_jwt, None, &DIDExample, &mut context_loader).await;
        assert!(vc_verification_result.errors.is_empty());
    }

    #[async_std::test]
    async fn presentation_from_credential_issue_verify() {
        let vc_str = r###"{
            "@context": "https://www.w3.org/2018/credentials/v1",
            "id": "http://example.org/credentials/3731",
            "type": ["VerifiableCredential"],
            "issuer": "did:example:placeholder",
            "issuanceDate": "2020-08-19T21:41:50Z",
            "credentialSubject": {
                "id": "did:example:d23dd687a7dc6787646f2eb98d0"
            }
        }"###;
        // Issue credential
        let mut vc: Credential = Credential::from_json_unsigned(vc_str).unwrap();
        let key: JWK = serde_json::from_str(JWK_JSON).unwrap();
        let mut vc_issue_options = LinkedDataProofOptions::default();
        let vc_issuer_key = "did:example:foo".to_string();
        let vc_issuer_vm = "did:example:foo#key1".to_string();
        vc.issuer = Some(Issuer::URI(URI::String(vc_issuer_key.to_string())));
        vc_issue_options.verification_method = Some(URI::String(vc_issuer_vm));
        vc_issue_options.proof_purpose = Some(ProofPurpose::AssertionMethod);
        vc_issue_options.checks = None;
        let mut context_loader = ssi_json_ld::ContextLoader::default();
        let vc_proof = vc
            .generate_proof(&key, &vc_issue_options, &DIDExample, &mut context_loader)
            .await
            .unwrap();
        vc.add_proof(vc_proof);
        println!("VC: {}", serde_json::to_string_pretty(&vc).unwrap());
        vc.validate().unwrap();
        let vc_verification_result = vc.verify(None, &DIDExample, &mut context_loader).await;
        println!("{:#?}", vc_verification_result);
        assert!(vc_verification_result.errors.is_empty());

        // Issue JWT credential
        vc_issue_options.created = None;
        let vc_jwt = vc
            .generate_jwt(Some(&key), &vc_issue_options, &DIDExample)
            .await
            .unwrap();
        let vc_verification_result =
            Credential::verify_jwt(&vc_jwt, None, &DIDExample, &mut context_loader).await;
        println!("{:#?}", vc_verification_result);
        assert!(vc_verification_result.errors.is_empty());

        // Issue Presentation with Credential
        let mut vp = Presentation {
            context: Contexts::Many(vec![Context::URI(URI::String(DEFAULT_CONTEXT.to_string()))]),
            id: Some("http://example.org/presentations/3731".try_into().unwrap()),
            type_: OneOrMany::One("VerifiablePresentation".to_string()),
            verifiable_credential: Some(OneOrMany::One(CredentialOrJWT::Credential(vc))),
            proof: None,
            holder: Some(URI::String("did:example:foo".to_string())),
            holder_binding: None,
            property_set: None,
        };
        let vp_without_proof = vp.clone();
        let mut vp_issue_options = LinkedDataProofOptions::default();
        let vp_issuer_key = "did:example:foo#key1".to_string();
        vp_issue_options.verification_method = Some(URI::String(vp_issuer_key));
        vp_issue_options.proof_purpose = Some(ProofPurpose::Authentication);
        vp_issue_options.checks = None;
        let vp_proof = vp
            .generate_proof(&key, &vp_issue_options, &DIDExample, &mut context_loader)
            .await
            .unwrap();
        vp.add_proof(vp_proof);
        println!("VP: {}", serde_json::to_string_pretty(&vp).unwrap());
        vp.validate().unwrap();
        let vp_verification_result = vp
            .verify(
                Some(vp_issue_options.clone()),
                &DIDExample,
                &mut context_loader,
            )
            .await;
        println!("{:#?}", vp_verification_result);
        assert!(vp_verification_result.errors.is_empty());

        // mess with the VP proof to make verify fail
        let mut vp1 = vp.clone();
        match vp1.proof {
            Some(OneOrMany::One(ref mut proof)) => match proof.jws {
                Some(ref mut jws) => {
                    jws.insert(0, 'x');
                }
                _ => unreachable!(),
            },
            _ => unreachable!(),
        }
        let vp_verification_result = vp1
            .verify(
                Some(vp_issue_options.clone()),
                &DIDExample,
                &mut context_loader,
            )
            .await;
        println!("{:#?}", vp_verification_result);
        assert!(!vp_verification_result.errors.is_empty());

        // test that holder is verified
        let mut vp2 = vp.clone();
        vp2.holder = Some(URI::String("did:example:bad".to_string()));
        assert!(!vp2
            .verify(None, &DIDExample, &mut context_loader)
            .await
            .errors
            .is_empty());

        // Test JWT VP
        let vp_jwt_issue_options = LinkedDataProofOptions {
            created: None,
            ..vp_issue_options.clone()
        };
        let vp_jwt = vp_without_proof
            .generate_jwt(Some(&key), &vp_jwt_issue_options.clone(), &DIDExample)
            .await
            .unwrap();
        let vp_jwt_verify_options = LinkedDataProofOptions {
            checks: None,
            proof_purpose: None,
            ..Default::default()
        };
        let verification_result = Presentation::verify_jwt(
            &vp_jwt,
            Some(vp_jwt_verify_options.clone()),
            &DIDExample,
            &mut context_loader,
        )
        .await;
        println!("{:#?}", verification_result);
        assert!(verification_result.errors.is_empty());
        // Edit JWT to make it fail
        let vp_jwt_bad = vp_jwt + "x";
        let verification_result = Presentation::verify_jwt(
            &vp_jwt_bad,
            Some(vp_jwt_verify_options.clone()),
            &DIDExample,
            &mut context_loader,
        )
        .await;
        assert!(!verification_result.errors.is_empty());

        // Test VP with JWT VC
        let vp_jwtvc = Presentation {
            verifiable_credential: Some(OneOrMany::One(CredentialOrJWT::JWT(vc_jwt))),
            holder: Some(URI::String("did:example:foo".to_string())),
            ..Default::default()
        };

        // LDP VP
        let proof = vp_jwtvc
            .generate_proof(
                &key,
                &vp_issue_options.clone(),
                &DIDExample,
                &mut context_loader,
            )
            .await
            .unwrap();
        let mut vp_jwtvc_ldp = vp_jwtvc.clone();
        vp_jwtvc_ldp.add_proof(proof);
        let vp_verify_options = vp_issue_options.clone();
        let verification_result = vp_jwtvc_ldp
            .verify(
                Some(vp_verify_options.clone()),
                &DIDExample,
                &mut context_loader,
            )
            .await;
        println!("{:#?}", verification_result);
        assert!(verification_result.errors.is_empty());

        // JWT VP
        let vp_vc_jwt = vp_jwtvc
            .generate_jwt(Some(&key), &vp_jwt_issue_options.clone(), &DIDExample)
            .await
            .unwrap();
        let verification_result = Presentation::verify_jwt(
            &vp_vc_jwt,
            Some(vp_jwt_verify_options.clone()),
            &DIDExample,
            &mut context_loader,
        )
        .await;
        println!("{:#?}", verification_result);
        assert!(verification_result.errors.is_empty());
    }

    #[async_std::test]
    async fn present_with_example_holder_binding() {
        let mut context_loader = ssi_json_ld::ContextLoader::default();
        let key: JWK = serde_json::from_str(JWK_JSON_BAR).unwrap();
        let mut vp_issue_options = LinkedDataProofOptions::default();
        let vp_proof_vm = "did:example:bar#key1".to_string();
        vp_issue_options.verification_method = Some(URI::String(vp_proof_vm));
        vp_issue_options.proof_purpose = Some(ProofPurpose::Authentication);
        vp_issue_options.checks = None;

        {
            let mut vp: Presentation = serde_json::from_value(serde_json::json!({
                "@context": [
                    "https://www.w3.org/2018/credentials/v1",
                    {
                        "@vocab": "https://example.org/example-holder-binding#"
                    }
                ],
                "type": ["VerifiablePresentation"],
                "holderBinding": {
                    "type": "ExampleHolderBinding2022",
                    "from": "did:example:foo",
                    "to": "did:example:bar",
                    "proof": "..."
                },
                "holder": "did:example:bar"
            }))
            .unwrap();

            let vp_proof = vp
                .generate_proof(&key, &vp_issue_options, &DIDExample, &mut context_loader)
                .await
                .unwrap();
            vp.add_proof(vp_proof);
            println!("VP: {}", serde_json::to_string_pretty(&vp).unwrap());
            // Verify VP
            vp.validate().unwrap();
            let vp_verification_result = vp.verify(None, &DIDExample, &mut context_loader).await;
            println!("{:#?}", vp_verification_result);
            assert!(vp_verification_result.errors.is_empty());
        }

        {
            // Do the same thing but with a mismatched holder binding
            // Verify VP fails
            let mut vp: Presentation = serde_json::from_value(serde_json::json!({
                "@context": [
                    "https://www.w3.org/2018/credentials/v1",
                    {
                        "@vocab": "https://example.org/example-holder-binding#"
                    }
                ],
                "type": ["VerifiablePresentation"],
                "holderBinding": {
                    "type": "ExampleHolderBinding2022",
                    "from": "did:example:foo",
                    "to": "did:example:foo",
                    "proof": "..."
                },
                "holder": "did:example:bar"
            }))
            .unwrap();
            let vp_proof = vp
                .generate_proof(&key, &vp_issue_options, &DIDExample, &mut context_loader)
                .await
                .unwrap();
            vp.add_proof(vp_proof);
            let vp_verification_result = vp.verify(None, &DIDExample, &mut context_loader).await;
            println!("{:#?}", vp_verification_result);
            assert!(!vp_verification_result.errors.is_empty());
        }

        {
            // Check that verifying a VP with an unknown holder binding type produces an error.
            let mut vp: Presentation = serde_json::from_value(serde_json::json!({
                "@context": [
                    "https://www.w3.org/2018/credentials/v1",
                    {
                        "@vocab": "https://example.org/example-holder-binding#"
                    }
                ],
                "type": ["VerifiablePresentation"],
                "holderBinding": {
                    "type": "SomeOtherThing",
                    "field": "something"
                },
                "holder": "did:example:bar"
            }))
            .unwrap();
            let vp_proof = vp
                .generate_proof(&key, &vp_issue_options, &DIDExample, &mut context_loader)
                .await
                .unwrap();
            vp.add_proof(vp_proof);
            let vp_verification_result = vp.verify(None, &DIDExample, &mut context_loader).await;
            println!("{:#?}", vp_verification_result);
            assert!(!vp_verification_result.errors.is_empty());
        }
    }

    #[async_std::test]
    async fn esrs2020() {
        use ssi_dids::did_resolve::{
            DocumentMetadata, ResolutionInputMetadata, ResolutionMetadata, ERROR_NOT_FOUND,
            TYPE_DID_LD_JSON,
        };
        use ssi_dids::Document;

        struct ExampleResolver;

        const EXAMPLE_123_ID: &str = "did:example:123";
        const EXAMPLE_123_JSON: &str = include_str!("../../tests/esrs2020-did.jsonld");

        #[async_trait]
        impl DIDResolver for ExampleResolver {
            async fn resolve(
                &self,
                did: &str,
                _input_metadata: &ResolutionInputMetadata,
            ) -> (
                ResolutionMetadata,
                Option<Document>,
                Option<DocumentMetadata>,
            ) {
                if did == EXAMPLE_123_ID {
                    let doc = match Document::from_json(EXAMPLE_123_JSON) {
                        Ok(doc) => doc,
                        Err(err) => {
                            return (
                                ResolutionMetadata::from_error(&format!("JSON Error: {:?}", err)),
                                None,
                                None,
                            );
                        }
                    };
                    (
                        ResolutionMetadata {
                            content_type: Some(TYPE_DID_LD_JSON.to_string()),
                            ..Default::default()
                        },
                        Some(doc),
                        Some(DocumentMetadata::default()),
                    )
                } else {
                    (ResolutionMetadata::from_error(ERROR_NOT_FOUND), None, None)
                }
            }

            async fn resolve_representation(
                &self,
                did: &str,
                _input_metadata: &ResolutionInputMetadata,
            ) -> (ResolutionMetadata, Vec<u8>, Option<DocumentMetadata>) {
                if did == EXAMPLE_123_ID {
                    let vec = EXAMPLE_123_JSON.as_bytes().to_vec();
                    (
                        ResolutionMetadata {
                            error: None,
                            content_type: Some(TYPE_DID_LD_JSON.to_string()),
                            property_set: None,
                        },
                        vec,
                        Some(DocumentMetadata::default()),
                    )
                } else {
                    (
                        ResolutionMetadata::from_error(ERROR_NOT_FOUND),
                        Vec::new(),
                        None,
                    )
                }
            }
        }

        let vc_str = include_str!("../../tests/esrs2020-vc.jsonld");
        let vc = Credential::from_json(vc_str).unwrap();
        let mut n_proofs = 0;
        for proof in vc.proof.iter().flatten() {
            n_proofs += 1;
            let resolver = ExampleResolver;
            let mut context_loader = ssi_json_ld::ContextLoader::default();
            let warnings = ProofSuiteType::EcdsaSecp256k1RecoverySignature2020
                .verify(proof, &vc, &resolver, &mut context_loader, None, None)
                .await
                .unwrap();
            assert!(warnings.is_empty());
        }
        assert_eq!(n_proofs, 4);
    }

    #[async_std::test]
    async fn ed2020() {
        // https://w3c-ccg.github.io/lds-ed25519-2020/#example-4
        let vmm: VerificationMethodMap = serde_json::from_value(serde_json::json!({
          "id": "https://example.com/issuer/123#key-0",
          "type": "Ed25519KeyPair2020",
          "controller": "https://example.com/issuer/123",
          "publicKeyMultibase": "z6Mkf5rGMoatrSj1f4CyvuHBeXJELe9RPdzo2PKGNCKVtZxP",
          "privateKeyMultibase": "zrv3kJcnBP1RpYmvNZ9jcYpKBZg41iSobWxSg3ix2U7Cp59kjwQFCT4SZTgLSL3HP8iGMdJs3nedjqYgNn6ZJmsmjRm"
        }))
        .unwrap();

        let sk_hex = "9b937b81322d816cfab9d5a3baacc9b2a5febe4b149f126b3630f93a29527017095f9a1a595dde755d82786864ad03dfa5a4fbd68832566364e2b65e13cc9e44";
        let sk_bytes = hex::decode(sk_hex).unwrap();
        let sk_bytes_mc = [vec![0x80, 0x26], sk_bytes.clone()].concat();
        let sk_mb = multibase::encode(multibase::Base::Base58Btc, &sk_bytes_mc);
        let props = &vmm.property_set.unwrap();
        let sk_mb_expected = props
            .get("privateKeyMultibase")
            .unwrap()
            .as_str()
            .unwrap()
            .to_string();
        assert_eq!(&sk_mb, &sk_mb_expected);

        let pk_hex = "095f9a1a595dde755d82786864ad03dfa5a4fbd68832566364e2b65e13cc9e44";
        let pk_bytes = hex::decode(pk_hex).unwrap();
        let pk_bytes_mc = [vec![0xed, 0x01], pk_bytes.clone()].concat();
        let pk_mb = multibase::encode(multibase::Base::Base58Btc, &pk_bytes_mc);
        let pk_mb_expected = props
            .get("publicKeyMultibase")
            .unwrap()
            .as_str()
            .unwrap()
            .to_string();
        assert_eq!(&pk_mb, &pk_mb_expected);

        assert_eq!(&sk_bytes[32..64], &pk_bytes);

        let is = include_str!("../../tests/lds-ed25519-2020-issuer0.jsonld");
        // let vv: ssi_dids::VerificationMethod =
        //     serde_json::from_str("https://example.com/issuer/123#key-0").unwrap();
        // println!("{:?}", vv);
        let issuer_document: Document = serde_json::from_str(is).unwrap();

        let vc_str = include_str!("../../tests/lds-ed25519-2020-vc0.jsonld");
        let vc = Credential::from_json(vc_str).unwrap();
        let vp_str = include_str!("../../tests/lds-ed25519-2020-vp0.jsonld");
        let vp = Presentation::from_json(vp_str).unwrap();

        // "DID Resolver" for HTTPS issuer used in the test vectors.
        struct ED2020ExampleResolver {
            issuer_document: Document,
        }
        use ssi_dids::did_resolve::{
            Content, ContentMetadata, DereferencingMetadata, DocumentMetadata,
            ResolutionInputMetadata, ResolutionMetadata, ERROR_NOT_FOUND, TYPE_DID_LD_JSON,
        };
        use ssi_dids::{Document, PrimaryDIDURL};
        use ssi_jwk::{Algorithm, Base64urlUInt, OctetParams, Params as JWKParams};
        use ssi_ldp::{ProofSuite, ProofSuiteType};
        #[async_trait]
        impl DIDResolver for ED2020ExampleResolver {
            async fn resolve(
                &self,
                did: &str,
                _input_metadata: &ResolutionInputMetadata,
            ) -> (
                ResolutionMetadata,
                Option<Document>,
                Option<DocumentMetadata>,
            ) {
                // Return empty result here to allow DID URL dereferencing to proceed. The DID
                // is resolved as part of DID URL dereferencing, but the DID document is not used.
                if did == "https:" {
                    let doc_meta = DocumentMetadata::default();
                    let doc = Document::new(did);
                    return (ResolutionMetadata::default(), Some(doc), Some(doc_meta));
                }
                (ResolutionMetadata::from_error(ERROR_NOT_FOUND), None, None)
            }

            async fn dereference(
                &self,
                did_url: &PrimaryDIDURL,
                _input_metadata: &DereferencingInputMetadata,
            ) -> Option<(DereferencingMetadata, Content, ContentMetadata)> {
                match &did_url.to_string()[..] {
                    "https://example.com/issuer/123" => Some((
                        DereferencingMetadata {
                            content_type: Some(TYPE_DID_LD_JSON.to_string()),
                            ..Default::default()
                        },
                        Content::DIDDocument(self.issuer_document.clone()),
                        ContentMetadata::default(),
                    )),
                    _ => None,
                }
            }
        }

        let sk_jwk = JWK::from(JWKParams::OKP(OctetParams {
            curve: "Ed25519".to_string(),
            public_key: Base64urlUInt(sk_bytes[32..64].to_vec()),
            private_key: Some(Base64urlUInt(sk_bytes[0..32].to_vec())),
        }));
        assert_eq!(sk_bytes.len(), 64);
        eprintln!("{}", serde_json::to_string(&sk_jwk).unwrap());

        let issue_options = LinkedDataProofOptions {
            verification_method: Some(URI::String(
                "https://example.com/issuer/123#key-0".to_string(),
            )),
            proof_purpose: Some(ProofPurpose::AssertionMethod),
            created: Some(Utc::now().with_nanosecond(0).unwrap()),
            ..Default::default()
        };

        let resolver = ED2020ExampleResolver { issuer_document };
        let mut context_loader = ssi_json_ld::ContextLoader::default();

        println!("{}", serde_json::to_string(&vc).unwrap());
        // reissue VC
        let new_proof = ProofSuiteType::Ed25519Signature2020
            .sign(
                &vc,
                &issue_options,
                &resolver,
                &mut context_loader,
                &sk_jwk,
                None,
            )
            .await
            .unwrap();
        println!("{}", serde_json::to_string(&new_proof).unwrap());

        // check new VC proof and original proof
        ProofSuiteType::Ed25519Signature2020
            .verify(&new_proof, &vc, &resolver, &mut context_loader, None, None)
            .await
            .unwrap();
        let orig_proof = vc.proof.iter().flatten().next().unwrap();
        ProofSuiteType::Ed25519Signature2020
            .verify(orig_proof, &vc, &resolver, &mut context_loader, None, None)
            .await
            .unwrap();

        // re-generate VP proof
        let vp_issue_options = LinkedDataProofOptions {
            verification_method: Some(URI::String(
                "https://example.com/issuer/123#key-0".to_string(),
            )),
            proof_purpose: Some(ProofPurpose::Authentication),
            created: Some(Utc::now().with_nanosecond(0).unwrap()),
            challenge: Some("123".to_string()),
            ..Default::default()
        };
        let new_proof = ProofSuiteType::Ed25519Signature2020
            .sign(
                &vp,
                &vp_issue_options,
                &resolver,
                &mut context_loader,
                &sk_jwk,
                None,
            )
            .await
            .unwrap();
        println!("{}", serde_json::to_string(&new_proof).unwrap());

        // check new VP proof and original proof
        ProofSuiteType::Ed25519Signature2020
            .verify(&new_proof, &vp, &resolver, &mut context_loader, None, None)
            .await
            .unwrap();
        let orig_proof = vp.proof.iter().flatten().next().unwrap();
        ProofSuiteType::Ed25519Signature2020
            .verify(orig_proof, &vp, &resolver, &mut context_loader, None, None)
            .await
            .unwrap();

        // Try using prepare/complete
        let pk_jwk = sk_jwk.to_public();
        let prep = ProofSuiteType::Ed25519Signature2020
            .prepare(
                &vp,
                &vp_issue_options,
                &resolver,
                &mut context_loader,
                &pk_jwk,
                None,
            )
            .await
            .unwrap();
        let signing_input_bytes = match prep.signing_input {
            ssi_ldp::SigningInput::Bytes(Base64urlUInt(ref bytes)) => bytes,
            _ => panic!("expected SigningInput::Bytes for Ed25519Signature2020 preparation"),
        };
        let sig = ssi_jws::sign_bytes(Algorithm::EdDSA, signing_input_bytes, &sk_jwk).unwrap();
        let sig_mb = multibase::encode(multibase::Base::Base58Btc, sig);
        let completed_proof = ProofSuiteType::Ed25519Signature2020
            .complete(&prep, &sig_mb)
            .await
            .unwrap();
        ProofSuiteType::Ed25519Signature2020
            .verify(
                &completed_proof,
                &vp,
                &resolver,
                &mut context_loader,
                None,
                None,
            )
            .await
            .unwrap();
    }

    #[async_std::test]
    async fn aleosig2021() {
        use crate::Credential;
        use ssi_dids::did_resolve::{
            DocumentMetadata, ResolutionInputMetadata, ResolutionMetadata, ERROR_NOT_FOUND,
            TYPE_DID_LD_JSON,
        };
        use ssi_dids::Document;

        struct ExampleResolver;
        const EXAMPLE_DID: &str = "did:example:aleovm2021";
        const EXAMPLE_DOC: &str = include_str!("../../tests/lds-aleo2021-issuer0.jsonld");
        #[async_trait]
        impl DIDResolver for ExampleResolver {
            async fn resolve(
                &self,
                did: &str,
                _input_metadata: &ResolutionInputMetadata,
            ) -> (
                ResolutionMetadata,
                Option<Document>,
                Option<DocumentMetadata>,
            ) {
                if did == EXAMPLE_DID {
                    let doc = match Document::from_json(EXAMPLE_DOC) {
                        Ok(doc) => doc,
                        Err(err) => {
                            return (
                                ResolutionMetadata::from_error(&format!("JSON Error: {:?}", err)),
                                None,
                                None,
                            );
                        }
                    };
                    (
                        ResolutionMetadata {
                            content_type: Some(TYPE_DID_LD_JSON.to_string()),
                            ..Default::default()
                        },
                        Some(doc),
                        Some(DocumentMetadata::default()),
                    )
                } else {
                    (ResolutionMetadata::from_error(ERROR_NOT_FOUND), None, None)
                }
            }
        }

        let private_key: JWK =
            serde_json::from_str(include_str!("../../tests/aleotestnet1-2021-11-22.json")).unwrap();

        let vc_str = include_str!("../../tests/lds-aleo2021-vc0.jsonld");
        let mut vc = Credential::from_json_unsigned(vc_str).unwrap();
        let resolver = ExampleResolver;
        let mut context_loader = ssi_json_ld::ContextLoader::default();

        if vc.proof.iter().flatten().next().is_none() {
            // Issue VC / Generate Test Vector
            let mut credential = vc.clone();
            let vc_issue_options = LinkedDataProofOptions {
                verification_method: Some(URI::String("did:example:aleovm2021#id".to_string())),
                proof_purpose: Some(ProofPurpose::AssertionMethod),
                ..Default::default()
            };
            let proof = ProofSuiteType::AleoSignature2021
                .sign(
                    &vc,
                    &vc_issue_options,
                    &resolver,
                    &mut context_loader,
                    &private_key,
                    None,
                )
                .await
                .unwrap();
            credential.add_proof(proof);
            vc = credential;

            use std::fs::File;
            use std::io::{BufWriter, Write};
            let outfile = File::create("tests/lds-aleo2021-vc0.jsonld").unwrap();
            let mut output_writer = BufWriter::new(outfile);
            serde_json::to_writer_pretty(&mut output_writer, &vc).unwrap();
            output_writer.write_all(b"\n").unwrap();
        }

        // Verify VC
        let proof = vc.proof.iter().flatten().next().unwrap();
        let warnings = ProofSuiteType::AleoSignature2021
            .verify(proof, &vc, &resolver, &mut context_loader, None, None)
            .await
            .unwrap();
        assert!(warnings.is_empty());
    }

    #[async_std::test]
    async fn verify_typed_data() {
        use sha3::Digest;
        use ssi_ldp::eip712::TypedData;
        let proof: Proof = serde_json::from_value(json!({
          "verificationMethod": "did:example:aaaabbbb#issuerKey-1",
          "created": "2021-07-09T19:47:41Z",
          "proofPurpose": "assertionMethod",
          "type": "EthereumEip712Signature2021",
          "eip712": {
            "types": {
              "EIP712Domain": [
                { "name": "name", "type": "string" },
                { "name": "version", "type": "string" },
                { "name": "chainId", "type": "uint256" },
                { "name": "salt", "type": "bytes32" }
              ],
              "VerifiableCredential": [
                { "name": "@context", "type": "string[]" },
                { "name": "type", "type": "string[]" },
                { "name": "id", "type": "string" },
                { "name": "issuer", "type": "string" },
                { "name": "issuanceDate", "type": "string" },
                { "name": "credentialSubject", "type": "CredentialSubject" },
                { "name": "credentialSchema", "type": "CredentialSchema" },
                { "name": "proof", "type": "Proof" }
              ],
              "CredentialSchema": [
                { "name": "id", "type": "string" },
                { "name": "type", "type": "string" }
              ],
              "CredentialSubject": [
                { "name": "type", "type": "string" },
                { "name": "id", "type": "string" },
                { "name": "name", "type": "string" },
                { "name": "child", "type": "Person" }
              ],
              "Person": [
                { "name": "type", "type": "string" },
                { "name": "name", "type": "string" }
              ],
              "Proof": [
                { "name": "verificationMethod", "type": "string" },
                { "name": "created", "type": "string" },
                { "name": "proofPurpose", "type": "string" },
                { "name": "type", "type": "string" }
              ]
            },
            "primaryType": "VerifiableCredential",
            "domain": {
              "name": "https://example.com",
              "version": "2",
              "chainId": 4,
              "salt": "0x000000000000000000000000000000000000000000000000aaaabbbbccccdddd"
            }
          }
        }))
        .unwrap();
        let vc: Credential = serde_json::from_value(json!({
          "@context": [
            "https://www.w3.org/2018/credentials/v1",
            "https://schema.org"
          ],
          "type": [
            "VerifiableCredential"
          ],
          "id": "https://example.org/person/1234",
          "issuer": "did:example:aaaabbbb",
          "issuanceDate": "2010-01-01T19:23:24Z",
          "credentialSubject": {
            "type": "Person",
            "id": "did:example:bbbbaaaa",
            "name": "Vitalik",
            "child": {
              "type": "Person",
              "name": "Ethereum"
            }
          },
          "credentialSchema": {
            "id": "https://example.com/schemas/v1",
            "type": "Eip712SchemaValidator2021"
          }
        }))
        .unwrap();
        let typed_data = TypedData::from_document_and_options_json(&vc, &proof)
            .await
            .unwrap();
        // https://w3c-ccg.github.io/ethereum-eip712-signature-2021-spec/#example-5
        let expected_typed_data = json!({
          "types": {
            "EIP712Domain": [
              { "name": "name", "type": "string" },
              { "name": "version", "type": "string" },
              { "name": "chainId", "type": "uint256" },
              { "name": "salt", "type": "bytes32" }
            ],
            "VerifiableCredential": [
              { "name": "@context", "type": "string[]" },
              { "name": "type", "type": "string[]" },
              { "name": "id", "type": "string" },
              { "name": "issuer", "type": "string" },
              { "name": "issuanceDate", "type": "string" },
              { "name": "credentialSubject", "type": "CredentialSubject" },
              { "name": "credentialSchema", "type": "CredentialSchema" },
              { "name": "proof", "type": "Proof" }
            ],
            "CredentialSchema": [
              { "name": "id", "type": "string" },
              { "name": "type", "type": "string" }
            ],
            "CredentialSubject": [
              { "name": "type", "type": "string" },
              { "name": "id", "type": "string" },
              { "name": "name", "type": "string" },
              { "name": "child", "type": "Person" }
            ],
            "Person": [
              { "name": "type", "type": "string" },
              { "name": "name", "type": "string" }
            ],
            "Proof": [
              { "name": "verificationMethod", "type": "string" },
              { "name": "created", "type": "string" },
              { "name": "proofPurpose", "type": "string" },
              { "name": "type", "type": "string" }
            ]
          },
          "domain": {
            "name": "https://example.com",
            "version": "2",
            "chainId": 4,
            "salt": "0x000000000000000000000000000000000000000000000000aaaabbbbccccdddd"
          },
          "primaryType": "VerifiableCredential",
          "message": {
            "@context": [
              "https://www.w3.org/2018/credentials/v1",
              "https://schema.org"
            ],
            "type": [
              "VerifiableCredential"
            ],
            "id": "https://example.org/person/1234",
            "issuer": "did:example:aaaabbbb",
            "issuanceDate": "2010-01-01T19:23:24Z",
            "credentialSubject": {
              "type": "Person",
              "id": "did:example:bbbbaaaa",
              "name": "Vitalik",
              "child": {
                "type": "Person",
                "name": "Ethereum"
              }
            },
            "credentialSchema": {
              "id": "https://example.com/schemas/v1",
              "type": "Eip712SchemaValidator2021"
            },
            "proof": {
              "verificationMethod": "did:example:aaaabbbb#issuerKey-1",
              "created": "2021-07-09T19:47:41Z",
              "proofPurpose": "assertionMethod",
              "type": "EthereumEip712Signature2021"
            }
          }
        });
        assert_eq!(
            serde_json::to_value(&typed_data).unwrap(),
            expected_typed_data
        );

        let jwk: ssi_jwk::JWK = serde_json::from_value(json!({
            "kty": "EC",
            "crv": "secp256k1",
            "x": "cmbYyDC6cbm807_OmFNYP4CLEL0aB2F1UG683SxFkXM",
            "y": "zBw5HAh0cJM4YimSQvtYM1HFhzUXVUgrDhxJ70aajt0",
            "d": "u7QuEl6W0XNppEY0iMVjATT99tC9acwV3Z2keEqvKGo"
        }))
        .unwrap();
        eprintln!("jwk {}", serde_json::to_string(&jwk).unwrap());

        let td_jcs = serde_jcs::to_string(&typed_data).unwrap();
        // Wrap string with line breaks
        // https://stackoverflow.com/a/57032118
        let jcs_lines = td_jcs
            .chars()
            .enumerate()
            .flat_map(|(i, c)| {
                if i != 0 && i % 90 == 0 {
                    Some('\n')
                } else {
                    None
                }
                .into_iter()
                .chain(std::iter::once(c))
            })
            .collect::<String>();
        eprintln!("JCS: [\n{}\n]", jcs_lines);

        // Sign proof
        let bytes = typed_data.bytes().unwrap();
        let ec_params = match &jwk.params {
            ssi_jwk::Params::EC(ec) => ec,
            _ => unreachable!(),
        };
        let secret_key = k256::SecretKey::try_from(ec_params).unwrap();
        let signing_key = k256::ecdsa::SigningKey::from(secret_key);
        let (sig, rec_id) = signing_key
            .sign_digest_recoverable(sha3::Keccak256::new_with_prefix(bytes))
            .unwrap();
        let sig_bytes = &mut sig.to_vec();
        // Recovery ID starts at 27 instead of 0.
        sig_bytes.push(rec_id.to_byte() + 27);
        let sig_hex = ssi_crypto::hashes::keccak::bytes_to_lowerhex(sig_bytes);
        let mut proof = proof.clone();
        proof.proof_value = Some(sig_hex.clone());
        eprintln!("proof {}", serde_json::to_string(&proof).unwrap());

        // Verify the VC/proof
        let mut vc = vc.clone();
        let mut context_loader = ssi_json_ld::ContextLoader::default();
        vc.add_proof(proof.clone());
        vc.validate().unwrap();
        let verification_result = vc.verify(None, &DIDExample, &mut context_loader).await;
        println!("{:#?}", verification_result);
        assert!(verification_result.errors.is_empty());

        assert_eq!(sig_hex, "0xd9a03af99298b50303343ae7b89e14eb7622d64023ddb2df6c220bd5b017fa2b48ab09a6754042eeeb3785ab64f3eab1dd4fd89dbbbbd0181f135b1b938b99841c");
    }
}<|MERGE_RESOLUTION|>--- conflicted
+++ resolved
@@ -676,12 +676,9 @@
             checks,
             eip712_domain,
             type_,
-<<<<<<< HEAD
+            cryptosuite,
             nonce: _,
             disclosed_message_indices: _,
-=======
-            cryptosuite,
->>>>>>> 976e2607
         } = options;
         if checks.is_some() {
             return Err(Error::UnencodableOptionClaim("checks".to_string()));
@@ -1274,12 +1271,9 @@
             checks,
             eip712_domain,
             type_,
-<<<<<<< HEAD
+            cryptosuite,
             nonce: _,
             disclosed_message_indices: _,
-=======
-            cryptosuite,
->>>>>>> 976e2607
         } = options;
         if checks.is_some() {
             return Err(Error::UnencodableOptionClaim("checks".to_string()));
