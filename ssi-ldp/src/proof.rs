--- conflicted
+++ resolved
@@ -265,12 +265,9 @@
             checks: Some(vec![Check::Proof]),
             eip712_domain: None,
             type_: None,
-<<<<<<< HEAD
+            cryptosuite: None,
             nonce: None,
             disclosed_message_indices: None,
-=======
-            cryptosuite: None,
->>>>>>> 976e2607
         }
     }
 }
