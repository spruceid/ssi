//! Error types for `ssi` crate
#[cfg(feature = "aleosig")]
use crate::aleo::{AleoGeneratePrivateKeyError, AleoSignError, AleoVerifyError};
use crate::caip10::BlockchainAccountIdParseError;
use crate::caip10::BlockchainAccountIdVerifyError;
#[cfg(feature = "keccak-hash")]
use crate::eip712::TypedDataConstructionError;
#[cfg(feature = "keccak-hash")]
use crate::eip712::TypedDataConstructionJSONError;
#[cfg(feature = "keccak-hash")]
use crate::eip712::TypedDataHashError;
use crate::tzkey::{DecodeTezosSignatureError, EncodeTezosSignedMessageError};
use base64::DecodeError as Base64Error;
#[cfg(feature = "ed25519-dalek")]
use ed25519_dalek::ed25519::Error as ED25519Error;
use iref::Error as IRIError;
use json::Error as JSONError;
use json_ld::Error as JSONLDError;
use json_ld::ErrorCode as JSONLDErrorCode;
#[cfg(feature = "k256")]
use k256::ecdsa::Error as Secp256k1Error;
use multibase::Error as MultibaseError;
#[cfg(feature = "p256")]
use p256::ecdsa::Error as Secp256r1Error;
#[cfg(feature = "ring")]
use ring::error::KeyRejected as KeyRejectedError;
#[cfg(feature = "ring")]
use ring::error::Unspecified as RingUnspecified;
#[cfg(feature = "rsa")]
use rsa::errors::Error as RsaError;
use serde_json::Error as SerdeJSONError;
use serde_urlencoded::de::Error as SerdeUrlEncodedError;
use simple_asn1::ASN1EncodeErr as ASN1EncodeError;
use std::array::TryFromSliceError;
use std::char::CharTryFromError;
use std::fmt;
use std::num::ParseIntError;
use std::string::FromUtf8Error;
use thiserror::Error;

/// Error type for `ssi`.
#[derive(Error, Debug)]
#[non_exhaustive]
pub enum Error {
    /// Invalid subject for JWT VC
    InvalidSubject,
    /// Invalid `crit` property in JWT header
    InvalidCriticalHeader,
    /// Unknown `crit` header name in JWT header
    UnknownCriticalHeader,
    /// Invalid issuer for JWT
    InvalidIssuer,
    /// Functionality not implemented
    NotImplemented,
    /// JWA algorithm not implemented
    AlgorithmNotImplemented,
    /// Linked Data Proof type not implemented
    ProofTypeNotImplemented,
    /// Missing algorithm in JWT
    MissingAlgorithm,
    /// Missing curve in JWK
    MissingCurve,
    /// Missing elliptic curve point in JWK
    MissingPoint,
    /// Missing key value for symmetric key
    MissingKeyValue,
    /// Missing identifier
    MissingIdentifier,
    /// Missing chosen issuer
    MissingChosenIssuer,
    /// Expected RDF term
    ExpectedTerm,
    /// Expected RDF N-Quad
    ExpectedNQuad,
    /// Expected RDF Literal
    ExpectedLiteral,
    /// Expected RDF blank node label
    ExpectedBlankNodeLabel,
    /// Expected RDF IRI reference
    ExpectedIRIRef,
    /// Expected RDF language tag
    ExpectedLang,
    /// Algorithm in JWS header does not match JWK
    AlgorithmMismatch,
    /// Verification method id does not match JWK id
    KeyIdVMMismatch(String, String),
    /// RDF statement object does not match value
    ObjectMismatch(String, String, String),
    /// Missing RDF statement object
    ExpectedObjectForPredicate(String, String),
    /// Unexpected RDF statement object
    UnexpectedObjectForPredicate(String, String),
    /// Missing type
    MissingType,
    /// Missing RDF statement
    MissingStatement,
    /// Unexpected end of list
    UnexpectedEndOfList,
    /// List item mismatch
    ListItemMismatch(String, String),
    /// Expected end of list
    ExpectedEndOfList,
    /// Expected rest of list
    ExpectedRestOfList,
    /// Expected list value
    ExpectedListValue,
    /// Unexpected triple
    UnexpectedTriple(crate::rdf::Triple),
    /// Key mismatch
    KeyMismatch,
    /// Verification method mismatch
    VerificationMethodMismatch,
    /// Unsupported algorithm
    UnsupportedAlgorithm,
    /// Unsupported curve
    UnsupportedCurve,
    /// Unsupported multiple verification methods
    UnsupportedMultipleVMs,
    /// Key type not implemented
    KeyTypeNotImplemented,
    /// Unsupported non-DID issuer
    UnsupportedNonDIDIssuer(String),
    /// Curve not implemented
    CurveNotImplemented(String),
    /// JWT key not found
    MissingKey,
    /// Missing private key parametern JWK
    MissingPrivateKey,
    /// Missing modulus in RSA key
    MissingModulus,
    /// Missing exponent in RSA key
    MissingExponent,
    /// Missing prime factor in RSA key
    MissingPrime,
    /// Verifiable credential not found in JWT
    MissingCredential,
    /// Verifiable presentation not found in JWT
    MissingPresentation,
    /// JWT key parameters not found
    MissingKeyParameters,
    /// Missing proof property
    MissingProof,
    /// Missing issuance date
    MissingIssuanceDate,
    /// Missing type VerifiableCredential
    MissingTypeVerifiableCredential,
    /// Missing type VerifiablePresentation
    MissingTypeVerifiablePresentation,
    /// Missing issuer property
    MissingIssuer,
    /// Missing account id
    MissingAccountId,
    /// Missing verificationMethod
    MissingVerificationMethod,
    /// Missing verification relationship
    MissingVerificationRelationship(String, crate::vc::ProofPurpose, String),
    /// Problem with JWT key
    Key,
    /// Problem parsing Secp256k1 key
    Secp256k1Parse(String),
    /// Problem parsing Secp256r1 key
    Secp256r1Parse(String),
    /// A verification method MUST NOT contain multiple verification material properties for the same material. (DID Core)
    MultipleKeyMaterial,
    /// Unable to convert date/time
    TimeError,
    /// Invalid URI
    URI,
    /// Invalid DID URL
    DIDURL,
    /// Unable to dereference DID URL
    DIDURLDereference(String),
    /// Unexpected DID fragment
    UnexpectedDIDFragment,
    /// Invalid context
    InvalidContext,
    /// DID controller limit exceeded
    ControllerLimit,
    /// Missing context
    MissingContext,
    /// Missing document ID
    MissingDocumentId,
    /// Missing JWS in proof
    MissingProofSignature,
    /// Expired proof
    ExpiredProof,
    /// Proof creation time is in the future
    FutureProof,
    /// Invalid proof domain
    InvalidProofPurpose,
    /// Missing proof purpose
    MissingProofPurpose,
    /// Invalid proof domain
    InvalidProofDomain,
    /// Invalid Signature (in proof)
    InvalidSignature,
    /// Signature length did not match expected length.
    UnexpectedSignatureLength(usize, usize),
    /// Invalid JWS
    InvalidJWS,
    /// Missing JWS Header
    MissingJWSHeader,
    /// Missing credential schema for ZKP
    MissingCredentialSchema,
    /// Unsupported property for linked data proof
    UnsupportedProperty,
    /// Unsupported key type
    UnsupportedKeyType,
    /// Unsupported type for linked data proof
    UnsupportedType,
    /// Unsupported proof purpose
    UnsupportedProofPurpose,
    /// Unsupported check
    UnsupportedCheck,
    /// Blank node identifier in predicate is unsupported
    UnsupportedBlankPredicate,
    /// Unsupported JWT VC in VP
    JWTCredentialInPresentation,
    /// Linked data proof option unencodable as JWT claim
    UnencodableOptionClaim(String),
    /// Expected unencoded JWT header
    ExpectedUnencodedHeader,
    /// Resource not found
    ResourceNotFound(String),
    /// Invalid ProofType type
    InvalidProofTypeType,
    /// Invalid key length
    InvalidKeyLength,
    /// Inconsistent DID Key
    InconsistentDIDKey,
    /// Crypto error from `ring` crate
    RingError,
    /// Expected object
    ExpectedObject,
    /// Expected array
    ExpectedArray,
    /// Expected string
    ExpectedString,
    /// Expected string for publicKeyMultibase
    ExpectedStringPublicKeyMultibase,
    /// Unexpected length for publicKeyMultibase
    MultibaseKeyLength(usize, usize),
    /// Unexpected multibase (multicodec) key prefix multicodec
    MultibaseKeyPrefix,
    /// Expected object with @list key
    ExpectedList,
    /// Expected array in @list
    ExpectedArrayList,
    /// Expected object with @value key
    ExpectedValue,
    /// Missing graph
    MissingGraph,
    /// Missing active property
    MissingActiveProperty,
    /// Missing active property entry
    MissingActivePropertyEntry,
    /// [Multiple conflicting for the same node](https://w3c.github.io/json-ld-api/#dom-jsonlderrorcode-conflicting-indexes)
    ConflictingIndexes,
    /// Value object with @type must not contain @language or @direction
    ValueObjectLanguageType,
    /// Unexpected keyword in object
    UnexpectedKeyword,
    /// Unexpected IRI in object
    UnexpectedIRI,
    /// Value object expected @json @type for array or object value
    ExpectedValueTypeJson,
    /// Unrecognized @direction value
    UnrecognizedDirection,
    /// Expected string value for @index key of value object
    ExpectedStringIndex,
    /// Unexpected nested array
    UnexpectedNestedArray,
    /// Unexpected @value key
    UnexpectedValue,
    /// Unexpected @list key
    UnexpectedList,
    /// Unexpected @set key
    UnexpectedSet,
    /// [`representationNotSupported`](https://www.w3.org/TR/did-spec-registries/#representationnotsupported) DID resolution error
    RepresentationNotSupported,
    /// Expected rdf:langString type with language-tagged string literal
    ExpectedLangStringType,
    /// IRI reference not well-formed
    IRIRefNotWellFormed,
    /// Unable to serialize double
    SerializeDouble,
    /// Expected failure
    ExpectedFailure,
    /// Expected multibase Z prefix (base58)
    ExpectedMultibaseZ,
    /// Unable to encode Signed Tezos Message
    EncodeTezosSignedMessage(EncodeTezosSignedMessageError),
    /// Unable to decode Tezos Signature
    DecodeTezosSignature(DecodeTezosSignatureError),
    /// Output did not match expected value.
    ExpectedOutput(String, String),
    /// Unknown JSON-LD processing mode
    UnknownProcessingMode(String),
    /// Unknown RDF direction
    UnknownRdfDirection(String),
    #[cfg(feature = "ring")]
    /// Error parsing a key with `ring`
    KeyRejected(KeyRejectedError),
    /// Error parsing a UTF-8 string
    FromUtf8(FromUtf8Error),
    /// Error from `rsa` crate
    #[cfg(feature = "rsa")]
    Rsa(RsaError),
    /// Error from `ed25519-dalek` crate
    #[cfg(feature = "ed25519-dalek")]
    ED25519(ED25519Error),
    /// Error from `k256` crate
    #[cfg(feature = "k256")]
    Secp256k1(Secp256k1Error),
    /// Error from `p256` crate
    #[cfg(feature = "p256")]
    Secp256r1(Secp256r1Error),
    /// Error encoding ASN.1 data structure.
    ASN1Encode(ASN1EncodeError),
    /// Error decoding Base64
    Base64(Base64Error),
    /// Error parsing or producing multibase
    Multibase(MultibaseError),
    /// Error from `json` crate
    JSON(JSONError),
    /// Error from `serde_json` crate
    SerdeJSON(SerdeJSONError),
    /// Error from `serde_urlencoded` crate
    SerdeUrlEncoded(SerdeUrlEncodedError),
    /// Error from `json-ld` crate
    JSONLD(JSONLDErrorCode),
<<<<<<< HEAD
    JsonLdLoc(json_ld::Loc<json_ld::Error, ()>),
=======
    /// Error from `iref` crate
>>>>>>> 4d6ffc08
    IRI(IRIError),
    /// Error parsing integer
    ParseInt(ParseIntError),
    /// Error parsing a char
    CharTryFrom(CharTryFromError),
    /// Error converting slice to array
    TryFromSlice(TryFromSliceError),
    /// Aleo signing error
    #[cfg(feature = "aleosig")]
    AleoSign(AleoSignError),
    /// Aleo verification error
    #[cfg(feature = "aleosig")]
    AleoVerify(AleoVerifyError),
    /// Unexpected CAIP-2 namespace
    UnexpectedCAIP2Namepace(String, String),
    /// Unexpected Aleo namespace
    UnexpectedAleoNetwork(String, String),
    #[cfg(feature = "aleosig")]
    /// Error generating Aleo private key
    AleoGeneratePrivateKey(AleoGeneratePrivateKeyError),
    /// Error parsing CAIP-10 blockchain account id
    BlockchainAccountIdParse(BlockchainAccountIdParseError),
    /// Error verifying CAIP-10 blockchain account id against a public key
    BlockchainAccountIdVerify(BlockchainAccountIdVerifyError),
    /// Error constructing EIP-712 TypedData from a linked data document using JSON-LD/RDF
    #[cfg(feature = "keccak-hash")]
    TypedDataConstruction(TypedDataConstructionError),
    /// Error constructing EIP-712 TypedData from a linked data document using JSON
    #[cfg(feature = "keccak-hash")]
    TypedDataConstructionJSON(TypedDataConstructionJSONError),
    /// Error hashing EIP-712 data
    #[cfg(feature = "keccak-hash")]
    TypedDataHash(TypedDataHashError),
    /// Error decoding hex data
    FromHex(hex::FromHexError),
    /// Error decoding Base58 data
    Base58(bs58::decode::Error),
    /// Expected string beginning with '0x'
    HexString,
    /// Expected string to contain only lowercase
    ExpectedLowercase,
    /// Unknown signature prefix
    SignaturePrefix,
    /// Unknown key prefix
    KeyPrefix,
    /// Unable to resolve DID
    UnableToResolve(String),
    /// Expected 64 byte uncompressed key or 33 bytes compressed key
    P256KeyLength(usize),
    /// Unable to encode elliptic curve key
    ECEncodingError,
    /// Unable to decompress elliptic curve
    ECDecompress,
    /// Error from `k256` crate
    #[cfg(feature = "k256")]
    K256EC(k256::elliptic_curve::Error),
    /// Error from `p256` crate
    #[cfg(feature = "p256")]
    P256EC(p256::elliptic_curve::Error),
    /// Missing crate features
    MissingFeatures(&'static str),
    NumericDateOutOfMicrosecondPrecisionRange,
}

impl fmt::Display for Error {
    fn fmt(&self, f: &mut fmt::Formatter<'_>) -> fmt::Result {
        match self {
            Error::InvalidSubject => write!(f, "Invalid subject for JWT"),
            Error::InvalidCriticalHeader => write!(f, "Invalid crit property in JWT header"),
            Error::UnknownCriticalHeader => write!(f, "Unknown critical header name in JWT header"),
            Error::InvalidIssuer => write!(f, "Invalid issuer for JWT"),
            Error::MissingKey => write!(f, "JWT key not found"),
            Error::MissingPrivateKey => write!(f, "Missing private key parametern JWK"),
            Error::MissingModulus => write!(f, "Missing modulus in RSA key"),
            Error::MissingExponent => write!(f, "Missing exponent in RSA key"),
            Error::MissingPrime => write!(f, "Missing prime factor in RSA key"),
            Error::MissingKeyParameters => write!(f, "JWT key parameters not found"),
            Error::MissingProof => write!(f, "Missing proof property"),
            Error::MissingIssuanceDate => write!(f, "Missing issuance date"),
            Error::MissingTypeVerifiableCredential => {
                write!(f, "Missing type VerifiableCredential")
            }
            Error::MissingTypeVerifiablePresentation => {
                write!(f, "Missing type VerifiablePresentation")
            }
            Error::MissingIssuer => write!(f, "Missing issuer property"),
            Error::MissingAccountId => write!(f, "Missing account id"),
            Error::MissingVerificationMethod => write!(f, "Missing verificationMethod"),
            Error::MissingVerificationRelationship(issuer, proof_purpose, vm) => write!(f, "Missing verification relationship. Issuer: {}. Proof purpose: {:?}. Verification method id: {}", issuer, proof_purpose, vm),
            Error::MissingCredential => write!(f, "Verifiable credential not found in JWT"),
            Error::MissingPresentation => write!(f, "Verifiable presentation not found in JWT"),
            Error::Key => write!(f, "problem with JWT key"),
            Error::Secp256k1Parse(s) => write!(f, "problem parsing secp256k1 key: {}", s),
            Error::Secp256r1Parse(s) => write!(f, "problem parsing secp256r1 key: {}", s),
            Error::MultipleKeyMaterial => write!(f, "A verification method MUST NOT contain multiple verification material properties for the same material."),
            Error::NotImplemented => write!(f, "Not implemented"),
            Error::AlgorithmNotImplemented => write!(f, "JWA algorithm not implemented"),
            Error::ProofTypeNotImplemented => write!(f, "Linked Data Proof type not implemented"),
            Error::MissingAlgorithm => write!(f, "Missing algorithm in JWT"),
            Error::MissingCurve => write!(f, "Missing curve in JWK"),
            Error::MissingPoint => write!(f, "Missing elliptic curve point in JWK"),
            Error::MissingKeyValue => write!(f, "Missing key value for symmetric key"),
            Error::MissingIdentifier => write!(f, "Missing identifier"),
            Error::MissingChosenIssuer => write!(f, "Missing chosen issuer"),
            Error::ExpectedTerm => write!(f, "Expected RDF term"),
            Error::ExpectedNQuad => write!(f, "Expected RDF N-Quad"),
            Error::ExpectedLiteral => write!(f, "Expected RDF Literal"),
            Error::ExpectedBlankNodeLabel => write!(f, "Expected RDF blank node label"),
            Error::ExpectedIRIRef => write!(f, "Expected RDF IRI reference"),
            Error::ExpectedLang => write!(f, "Expected RDF language tag"),
            Error::AlgorithmMismatch => write!(f, "Algorithm in JWS header does not match JWK"),
            Error::KeyIdVMMismatch(vm, kid) => write!(f, "Verification method id does not match JWK id. VM id: {}, JWK key id: {}", vm, kid),
            Error::ObjectMismatch(predicate, expected, actual) => write!(f, "RDF statement object does not match value. Predicate: {}. Expected: {}. Actual: {}", predicate, expected, actual),
            Error::ExpectedObjectForPredicate(predicate, expected) => write!(f, "Missing RDF statement object. Predicate: {}. Expected value: {}", predicate, expected),
            Error::UnexpectedObjectForPredicate(predicate, value) => write!(f, "Unexpected RDF statement object. Predicate: {}. Value: {}", predicate, value),
            Error::MissingType => write!(f, "Missing type"),
            Error::MissingStatement => write!(f, "Missing RDF statement"),
            Error::UnexpectedEndOfList => write!(f, "Unexpected end of list"),
            Error::ListItemMismatch(rdf_value, json_value) => write!(f, "List item mismatch. Value in RDF: {}. Value in JSON: {}", rdf_value, json_value),
            Error::ExpectedEndOfList => write!(f, "Expected end of list"),
            Error::ExpectedRestOfList => write!(f, "Expected rest of list"),
            Error::ExpectedListValue => write!(f, "Expected list value"),
            Error::UnexpectedTriple(triple) => write!(f, "Unexpected triple: {:?}", triple),
            Error::KeyMismatch => write!(f, "Key mismatch"),
            Error::VerificationMethodMismatch => write!(f, "Verification method mismatch"),
            Error::UnsupportedAlgorithm => write!(f, "Unsupported algorithm"),
            Error::UnsupportedCurve => write!(f, "Unsupported curve"),
            Error::UnsupportedMultipleVMs => write!(f, "Unsupported multiple verification methods"),
            Error::UnsupportedNonDIDIssuer(issuer) => write!(f, "Unsupported non-DID issuer: {}", issuer),
            Error::KeyTypeNotImplemented => write!(f, "Key type not implemented"),
            Error::CurveNotImplemented(curve) => write!(f, "Curve not implemented: '{:?}'", curve),
            Error::TimeError => write!(f, "Unable to convert date/time"),
            Error::InvalidContext => write!(f, "Invalid context"),
            Error::ControllerLimit => write!(f, "DID controller limit exceeded"),
            Error::MissingContext => write!(f, "Missing context"),
            Error::MissingDocumentId => write!(f, "Missing document ID"),
            Error::MissingProofSignature => write!(f, "Missing JWS in proof"),
            Error::ExpiredProof => write!(f, "Expired proof"),
            Error::FutureProof => write!(f, "Proof creation time is in the future"),
            Error::InvalidSignature => write!(f, "Invalid Signature"),
            Error::UnexpectedSignatureLength(expected, actual) => write!(f, "Expected signature length {} but found {}", expected, actual),
            Error::InvalidJWS => write!(f, "Invalid JWS"),
            Error::MissingJWSHeader => write!(f, "Missing JWS Header"),
            Error::InvalidProofPurpose => write!(f, "Invalid proof purpose"),
            Error::MissingProofPurpose => write!(f, "Missing proof purpose"),
            Error::InvalidProofDomain => write!(f, "Invalid proof domain"),
            Error::MissingCredentialSchema => write!(f, "Missing credential schema for ZKP"),
            Error::UnsupportedProperty => write!(f, "Unsupported property for LDP"),
            Error::UnsupportedKeyType => write!(f, "Unsupported key type"),
            Error::UnsupportedType => write!(f, "Unsupported type for LDP"),
            Error::UnsupportedProofPurpose => write!(f, "Unsupported proof purpose"),
            Error::UnsupportedCheck => write!(f, "Unsupported check"),
            Error::UnsupportedBlankPredicate => write!(f, "Blank node identifier in predicate is unsupported"),
            Error::JWTCredentialInPresentation => write!(f, "Unsupported JWT VC in VP"),
            Error::UnencodableOptionClaim(name) => write!(f, "Linked data proof option unencodable as JWT claim: {}", name),
            Error::ExpectedUnencodedHeader => write!(f, "Expected unencoded JWT header"),
            Error::ResourceNotFound(id) => write!(f, "Resource not found: {}", id),
            Error::InvalidProofTypeType => write!(f, "Invalid ProofType type"),
            Error::InvalidKeyLength => write!(f, "Invalid key length"),
            Error::InconsistentDIDKey => write!(f, "Inconsistent DID Key"),
            Error::DIDURL => write!(f, "Invalid DID URL"),
            Error::UnexpectedDIDFragment => write!(f, "Unexpected DID fragment"),
            Error::DIDURLDereference(error) => write!(f, "Unable to dereference DID URL: {}", error),
            Error::URI => write!(f, "Invalid URI"),
            Error::RingError => write!(f, "Crypto error"),
            Error::ExpectedObject => write!(f, "Expected object"),
            Error::ExpectedArray => write!(f, "Expected array"),
            Error::ExpectedString => write!(f, "Expected string"),
            Error::ExpectedStringPublicKeyMultibase => write!(f, "Expected string for publicKeyMultibase"),
            Error::MultibaseKeyLength(expected, found) => write!(f, "Expected length {} for publicKeyMultibase but found {}", expected, found),
            Error::MultibaseKeyPrefix => write!(f, "Invalid Multibase key prefix"),
            Error::ExpectedList => write!(f, "Expected object with @list key"),
            Error::ExpectedArrayList => write!(f, "Expected array in @list"),
            Error::ExpectedValue => write!(f, "Expected object with @value key"),
            Error::MissingGraph => write!(f, "Missing graph"),
            Error::MissingActiveProperty => write!(f, "Missing active property"),
            Error::MissingActivePropertyEntry => write!(f, "Missing active property entry"),
            Error::ConflictingIndexes => write!(f, "Multiple conflicting indexes have been found for the same node."),
            Error::ValueObjectLanguageType => write!(f, "Value object with @type must not contain @language or @direction"),
            Error::UnexpectedKeyword => write!(f, "Unexpected keyword in object"),
            Error::UnexpectedIRI => write!(f, "Unexpected IRI in object"),
            Error::ExpectedValueTypeJson => write!(f, "Value object expected @json @type for array or object value"),
            Error::UnrecognizedDirection => write!(f, "Unrecognized @direction value"),
            Error::ExpectedStringIndex => write!(f, "Expected string value for @index key of value object"),
            Error::UnexpectedNestedArray => write!(f, "Unexpected nested array"),
            Error::UnexpectedValue => write!(f, "Unexpected @value key"),
            Error::UnexpectedList => write!(f, "Unexpected @list key"),
            Error::UnexpectedSet => write!(f, "Unexpected @set key"),
            Error::RepresentationNotSupported => write!(f, "RepresentationNotSupported"),
            Error::ExpectedLangStringType => write!(f, "Expected rdf:langString type with language-tagged string literal"),
            Error::IRIRefNotWellFormed => write!(f, "IRI reference not well-formed"),
            Error::SerializeDouble => write!(f, "Unable to serialize double"),
            Error::ExpectedFailure => write!(f, "Expected failure"),
            Error::ExpectedMultibaseZ => write!(f, "Expected multibase Z prefix (base58)"),
            Error::EncodeTezosSignedMessage(e) => write!(f, "Unable to encode Signed Tezos Message: {}", e),
            Error::DecodeTezosSignature(e) => write!(f, "Unable to decode Tezos Signature: {}", e),
            Error::ExpectedOutput(expected, found) => write!(f, "Expected output '{}', but found '{}'", expected, found),
            Error::UnexpectedCAIP2Namepace(expected, found) => write!(f, "Expected CAIP-2 namespace '{}' but found '{}'", expected, found),
            Error::UnexpectedAleoNetwork(expected, found) => write!(f, "Expected Aleo network '{}' but found '{}'", expected, found),
            Error::UnknownProcessingMode(mode) => write!(f, "Unknown processing mode '{}'", mode),
            Error::UnknownRdfDirection(direction) => write!(f, "Unknown RDF direction '{}'", direction),
            Error::HexString => write!(f, "Expected string beginning with '0x'"),
            Error::ExpectedLowercase => write!(f, "Expected string to contain only lowercase"),
            Error::SignaturePrefix => write!(f, "Unknown signature prefix"),
            Error::KeyPrefix => write!(f, "Unknown key prefix"),
            Error::UnableToResolve(error) => write!(f, "Unable to resolve: {}", error),
            Error::FromUtf8(e) => e.fmt(f),
            Error::TryFromSlice(e) => e.fmt(f),
            #[cfg(feature = "ring")]
            Error::KeyRejected(e) => e.fmt(f),
            #[cfg(feature = "rsa")]
            Error::Rsa(e) => e.fmt(f),
            #[cfg(feature = "ed25519-dalek")]
            Error::ED25519(e) => e.fmt(f),
            #[cfg(feature = "k256")]
            Error::Secp256k1(e) => e.fmt(f),
            #[cfg(feature = "p256")]
            Error::Secp256r1(e) => e.fmt(f),
            Error::Base64(e) => e.fmt(f),
            Error::Multibase(e) => e.fmt(f),
            Error::ASN1Encode(e) => e.fmt(f),
            Error::JSON(e) => e.fmt(f),
            Error::SerdeJSON(e) => e.fmt(f),
            Error::SerdeUrlEncoded(e) => e.fmt(f),
            Error::JSONLD(e) => e.fmt(f),
            Error::JsonLdLoc(e) => write!(f, "JSON-LD error: {:?}", e),
            Error::IRI(e) => e.fmt(f),
            Error::ParseInt(e) => e.fmt(f),
            Error::CharTryFrom(e) => e.fmt(f),
            Error::BlockchainAccountIdParse(e) => e.fmt(f),
            Error::BlockchainAccountIdVerify(e) => e.fmt(f),
            #[cfg(feature = "aleosig")]
            Error::AleoSign(e) => e.fmt(f),
            #[cfg(feature = "aleosig")]
            Error::AleoVerify(e) => e.fmt(f),
            #[cfg(feature = "aleosig")]
            Error::AleoGeneratePrivateKey(e) => e.fmt(f),
            #[cfg(feature = "keccak-hash")]
            Error::TypedDataConstruction(e) => e.fmt(f),
            #[cfg(feature = "keccak-hash")]
            Error::TypedDataConstructionJSON(e) => e.fmt(f),
            #[cfg(feature = "keccak-hash")]
            Error::TypedDataHash(e) => e.fmt(f),
            Error::FromHex(e) => e.fmt(f),
            Error::Base58(e) => e.fmt(f),
            #[cfg(feature = "k256")]
            Error::K256EC(e) => e.fmt(f),
            #[cfg(feature = "p256")]
            Error::P256EC(e) => e.fmt(f),
            Error::P256KeyLength(len) => write!(f, "Expected 64 byte uncompressed key or 33 bytes compressed key but found length: {}", len),
            Error::ECEncodingError => write!(f, "Unable to encode EC key"),
            Error::ECDecompress => write!(f, "Unable to decompress elliptic curve"),
            Error::MissingFeatures(features) => write!(f, "Missing features: {}", features),
            Error::NumericDateOutOfMicrosecondPrecisionRange => write!(f, "Out of valid microsecond-precision range of NumericDate"),
        }
    }
}

impl From<Base64Error> for Error {
    fn from(err: Base64Error) -> Error {
        Error::Base64(err)
    }
}

impl From<MultibaseError> for Error {
    fn from(err: MultibaseError) -> Error {
        Error::Multibase(err)
    }
}

impl From<ASN1EncodeError> for Error {
    fn from(err: ASN1EncodeError) -> Error {
        Error::ASN1Encode(err)
    }
}

impl From<JSONError> for Error {
    fn from(err: JSONError) -> Error {
        Error::JSON(err)
    }
}

impl From<SerdeJSONError> for Error {
    fn from(err: SerdeJSONError) -> Error {
        Error::SerdeJSON(err)
    }
}

impl From<SerdeUrlEncodedError> for Error {
    fn from(err: SerdeUrlEncodedError) -> Error {
        Error::SerdeUrlEncoded(err)
    }
}

impl From<JSONLDError> for Error {
    fn from(err: JSONLDError) -> Error {
        Error::JSONLD(err.code())
    }
}

impl From<json_ld::Loc<json_ld::Error, ()>> for Error {
    fn from(err: json_ld::Loc<json_ld::Error, ()>) -> Error {
        Error::JsonLdLoc(err)
    }
}

impl From<IRIError> for Error {
    fn from(err: IRIError) -> Error {
        Error::IRI(err)
    }
}

#[cfg(feature = "ring")]
impl From<KeyRejectedError> for Error {
    fn from(err: KeyRejectedError) -> Error {
        Error::KeyRejected(err)
    }
}

#[cfg(feature = "ring")]
impl From<RingUnspecified> for Error {
    fn from(_: RingUnspecified) -> Error {
        Error::RingError
    }
}

impl From<Error> for String {
    fn from(err: Error) -> String {
        format!("{}", err)
    }
}

impl From<FromUtf8Error> for Error {
    fn from(err: FromUtf8Error) -> Error {
        Error::FromUtf8(err)
    }
}

impl From<ParseIntError> for Error {
    fn from(err: ParseIntError) -> Error {
        Error::ParseInt(err)
    }
}

impl From<CharTryFromError> for Error {
    fn from(err: CharTryFromError) -> Error {
        Error::CharTryFrom(err)
    }
}

#[cfg(feature = "rsa")]
impl From<RsaError> for Error {
    fn from(err: RsaError) -> Error {
        Error::Rsa(err)
    }
}

impl From<TryFromSliceError> for Error {
    fn from(err: TryFromSliceError) -> Error {
        Error::TryFromSlice(err)
    }
}

impl From<BlockchainAccountIdParseError> for Error {
    fn from(err: BlockchainAccountIdParseError) -> Error {
        Error::BlockchainAccountIdParse(err)
    }
}

impl From<BlockchainAccountIdVerifyError> for Error {
    fn from(err: BlockchainAccountIdVerifyError) -> Error {
        Error::BlockchainAccountIdVerify(err)
    }
}

#[cfg(feature = "aleosig")]
impl From<AleoSignError> for Error {
    fn from(err: AleoSignError) -> Error {
        Error::AleoSign(err)
    }
}

#[cfg(feature = "aleosig")]
impl From<AleoVerifyError> for Error {
    fn from(err: AleoVerifyError) -> Error {
        Error::AleoVerify(err)
    }
}

#[cfg(feature = "keccak-hash")]
impl From<TypedDataConstructionError> for Error {
    fn from(err: TypedDataConstructionError) -> Error {
        Error::TypedDataConstruction(err)
    }
}

#[cfg(feature = "keccak-hash")]
impl From<TypedDataConstructionJSONError> for Error {
    fn from(err: TypedDataConstructionJSONError) -> Error {
        Error::TypedDataConstructionJSON(err)
    }
}

#[cfg(feature = "keccak-hash")]
impl From<TypedDataHashError> for Error {
    fn from(err: TypedDataHashError) -> Error {
        Error::TypedDataHash(err)
    }
}

impl From<hex::FromHexError> for Error {
    fn from(err: hex::FromHexError) -> Error {
        Error::FromHex(err)
    }
}

impl From<bs58::decode::Error> for Error {
    fn from(err: bs58::decode::Error) -> Error {
        Error::Base58(err)
    }
}

#[cfg(feature = "k256")]
impl From<Secp256k1Error> for Error {
    fn from(err: Secp256k1Error) -> Error {
        Error::Secp256k1(err)
    }
}

// Conflicting implementations as the underlying types are the same
#[cfg(all(feature = "p256", not(feature = "k256")))]
impl From<Secp256r1Error> for Error {
    fn from(err: Secp256r1Error) -> Error {
        Error::Secp256r1(err)
    }
}

#[cfg(feature = "k256")]
impl From<k256::elliptic_curve::Error> for Error {
    fn from(err: k256::elliptic_curve::Error) -> Error {
        Error::K256EC(err)
    }
}

impl From<EncodeTezosSignedMessageError> for Error {
    fn from(err: EncodeTezosSignedMessageError) -> Error {
        Error::EncodeTezosSignedMessage(err)
    }
}

impl From<DecodeTezosSignatureError> for Error {
    fn from(err: DecodeTezosSignatureError) -> Error {
        Error::DecodeTezosSignature(err)
    }
}

// Conflicting implementations as the underlying types are the same
#[cfg(all(feature = "p256", not(feature = "k256")))]
impl From<p256::elliptic_curve::Error> for Error {
    fn from(err: p256::elliptic_curve::Error) -> Error {
        Error::P256EC(err)
    }
}

#[cfg(all(
    feature = "ed25519-dalek",
    not(feature = "k256"),
    not(feature = "p256")
))]
impl From<ed25519_dalek::ed25519::Error> for Error {
    fn from(err: ed25519_dalek::ed25519::Error) -> Error {
        Error::ED25519(err)
    }
}<|MERGE_RESOLUTION|>--- conflicted
+++ resolved
@@ -329,11 +329,9 @@
     SerdeUrlEncoded(SerdeUrlEncodedError),
     /// Error from `json-ld` crate
     JSONLD(JSONLDErrorCode),
-<<<<<<< HEAD
+    /// Error having to do with a location in a JSON-LD document
     JsonLdLoc(json_ld::Loc<json_ld::Error, ()>),
-=======
     /// Error from `iref` crate
->>>>>>> 4d6ffc08
     IRI(IRIError),
     /// Error parsing integer
     ParseInt(ParseIntError),
